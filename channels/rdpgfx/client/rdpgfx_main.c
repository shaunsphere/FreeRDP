/**
 * FreeRDP: A Remote Desktop Protocol Implementation
 * Graphics Pipeline Extension
 *
 * Copyright 2013-2014 Marc-Andre Moreau <marcandre.moreau@gmail.com>
 * Copyright 2015 Thincast Technologies GmbH
 * Copyright 2015 DI (FH) Martin Haimberger <martin.haimberger@thincast.com>
 *
 * Licensed under the Apache License, Version 2.0 (the "License");
 * you may not use this file except in compliance with the License.
 * You may obtain a copy of the License at
 *
 *     http://www.apache.org/licenses/LICENSE-2.0
 *
 * Unless required by applicable law or agreed to in writing, software
 * distributed under the License is distributed on an "AS IS" BASIS,
 * WITHOUT WARRANTIES OR CONDITIONS OF ANY KIND, either express or implied.
 * See the License for the specific language governing permissions and
 * limitations under the License.
 */

#ifdef HAVE_CONFIG_H
#include "config.h"
#endif

#include <assert.h>

#include <winpr/crt.h>
#include <winpr/wlog.h>
#include <winpr/print.h>
#include <winpr/synch.h>
#include <winpr/thread.h>
#include <winpr/stream.h>
#include <winpr/sysinfo.h>
#include <winpr/cmdline.h>
#include <winpr/collections.h>

#include <freerdp/addin.h>
#include <freerdp/channels/log.h>

#include "rdpgfx_common.h"
#include "rdpgfx_codec.h"

#include "rdpgfx_main.h"

#define TAG CHANNELS_TAG("rdpgfx.client")

WIN32ERROR rdpgfx_send_caps_advertise_pdu(RDPGFX_CHANNEL_CALLBACK* callback)
{
	WIN32ERROR error;
	wStream* s;
	UINT16 index;
	RDPGFX_PLUGIN* gfx;
	RDPGFX_HEADER header;
	RDPGFX_CAPSET* capsSet;
	RDPGFX_CAPSET capsSets[2];
	RDPGFX_CAPS_ADVERTISE_PDU pdu;

	gfx = (RDPGFX_PLUGIN*) callback->plugin;

	header.flags = 0;
	header.cmdId = RDPGFX_CMDID_CAPSADVERTISE;

	pdu.capsSetCount = 0;
	pdu.capsSets = (RDPGFX_CAPSET*) capsSets;

	capsSet = &capsSets[pdu.capsSetCount++];
	capsSet->version = RDPGFX_CAPVERSION_8;
	capsSet->flags = 0;

	if (gfx->ThinClient)
		capsSet->flags |= RDPGFX_CAPS_FLAG_THINCLIENT;

	if (gfx->SmallCache)
		capsSet->flags |= RDPGFX_CAPS_FLAG_SMALL_CACHE;

	capsSet = &capsSets[pdu.capsSetCount++];
	capsSet->version = RDPGFX_CAPVERSION_81;
	capsSet->flags = 0;

	if (gfx->ThinClient)
		capsSet->flags |= RDPGFX_CAPS_FLAG_THINCLIENT;

	if (gfx->SmallCache)
		capsSet->flags |= RDPGFX_CAPS_FLAG_SMALL_CACHE;

	if (gfx->H264)
		capsSet->flags |= RDPGFX_CAPS_FLAG_H264ENABLED;

	header.pduLength = RDPGFX_HEADER_SIZE + 2 + (pdu.capsSetCount * RDPGFX_CAPSET_SIZE);

	WLog_DBG(TAG, "SendCapsAdvertisePdu");

	s = Stream_New(NULL, header.pduLength);
	if (!s)
	{
		WLog_ERR(TAG, "Stream_New failed!");
		return CHANNEL_RC_NO_MEMORY;
	}

	if ((error = rdpgfx_write_header(s, &header)))
	{
		WLog_ERR(TAG, "rdpgfx_write_header failed with error %lu!", error);
		return error;
	}

	/* RDPGFX_CAPS_ADVERTISE_PDU */

	Stream_Write_UINT16(s, pdu.capsSetCount); /* capsSetCount (2 bytes) */

	for (index = 0; index < pdu.capsSetCount; index++)
	{
		capsSet = &(pdu.capsSets[index]);
		Stream_Write_UINT32(s, capsSet->version); /* version (4 bytes) */
		Stream_Write_UINT32(s, 4); /* capsDataLength (4 bytes) */
		Stream_Write_UINT32(s, capsSet->flags); /* capsData (4 bytes) */
	}

	Stream_SealLength(s);

	error = callback->channel->Write(callback->channel, (UINT32) Stream_Length(s), Stream_Buffer(s), NULL);

	Stream_Free(s, TRUE);

	return error;
}

WIN32ERROR rdpgfx_recv_caps_confirm_pdu(RDPGFX_CHANNEL_CALLBACK* callback, wStream* s)
{
	RDPGFX_CAPSET capsSet;
	UINT32 capsDataLength;
	RDPGFX_CAPS_CONFIRM_PDU pdu;

	pdu.capsSet = &capsSet;

	if (Stream_GetRemainingLength(s) < 12)
	{
		WLog_ERR(TAG, "not enought data!");
		return ERROR_INVALID_DATA;
	}

	Stream_Read_UINT32(s, capsSet.version); /* version (4 bytes) */
	Stream_Read_UINT32(s, capsDataLength); /* capsDataLength (4 bytes) */
	Stream_Read_UINT32(s, capsSet.flags); /* capsData (4 bytes) */

	WLog_DBG(TAG, "RecvCapsConfirmPdu: version: 0x%04X flags: 0x%04X",
			capsSet.version, capsSet.flags);

	return CHANNEL_RC_OK;
}

WIN32ERROR rdpgfx_send_frame_acknowledge_pdu(RDPGFX_CHANNEL_CALLBACK* callback, RDPGFX_FRAME_ACKNOWLEDGE_PDU* pdu)
{
	WIN32ERROR error;
	wStream* s;
	RDPGFX_HEADER header;

	header.flags = 0;
	header.cmdId = RDPGFX_CMDID_FRAMEACKNOWLEDGE;
	header.pduLength = RDPGFX_HEADER_SIZE + 12;

	WLog_DBG(TAG, "SendFrameAcknowledgePdu: %d", pdu->frameId);

	s = Stream_New(NULL, header.pduLength);
	if (!s)
	{
		WLog_ERR(TAG, "Stream_New failed!");
		return CHANNEL_RC_NO_MEMORY;
	}

	if ((error = rdpgfx_write_header(s, &header)))
	{
		WLog_ERR(TAG, "rdpgfx_write_header failed with error %lu!", error);
		return error;
	}

	/* RDPGFX_FRAME_ACKNOWLEDGE_PDU */

	Stream_Write_UINT32(s, pdu->queueDepth); /* queueDepth (4 bytes) */
	Stream_Write_UINT32(s, pdu->frameId); /* frameId (4 bytes) */
	Stream_Write_UINT32(s, pdu->totalFramesDecoded); /* totalFramesDecoded (4 bytes) */

	error = callback->channel->Write(callback->channel, (UINT32) Stream_Length(s), Stream_Buffer(s), NULL);

	Stream_Free(s, TRUE);

	return error;
}

WIN32ERROR rdpgfx_recv_reset_graphics_pdu(RDPGFX_CHANNEL_CALLBACK* callback, wStream* s)
{
	int pad;
	UINT32 index;
	MONITOR_DEF* monitor;
	RDPGFX_RESET_GRAPHICS_PDU pdu;
	RDPGFX_PLUGIN* gfx = (RDPGFX_PLUGIN*) callback->plugin;
	RdpgfxClientContext* context = (RdpgfxClientContext*) gfx->iface.pInterface;
	WIN32ERROR error = CHANNEL_RC_OK;

	if (Stream_GetRemainingLength(s) < 12)
	{
		WLog_ERR(TAG, "not enought data!");
		return ERROR_INVALID_DATA;
	}

	Stream_Read_UINT32(s, pdu.width); /* width (4 bytes) */
	Stream_Read_UINT32(s, pdu.height); /* height (4 bytes) */
	Stream_Read_UINT32(s, pdu.monitorCount); /* monitorCount (4 bytes) */

	if (Stream_GetRemainingLength(s) < (pdu.monitorCount * 20))
	{
		WLog_ERR(TAG, "not enought data!");
		return ERROR_INVALID_DATA;
	}

	pdu.monitorDefArray = (MONITOR_DEF*) calloc(pdu.monitorCount, sizeof(MONITOR_DEF));

	if (!pdu.monitorDefArray)
	{
		WLog_ERR(TAG, "calloc failed!");
		return CHANNEL_RC_NO_MEMORY;
	}

	for (index = 0; index < pdu.monitorCount; index++)
	{
		monitor = &(pdu.monitorDefArray[index]);
		Stream_Read_UINT32(s, monitor->left); /* left (4 bytes) */
		Stream_Read_UINT32(s, monitor->top); /* top (4 bytes) */
		Stream_Read_UINT32(s, monitor->right); /* right (4 bytes) */
		Stream_Read_UINT32(s, monitor->bottom); /* bottom (4 bytes) */
		Stream_Read_UINT32(s, monitor->flags); /* flags (4 bytes) */
	}

	pad = 340 - (RDPGFX_HEADER_SIZE + 12 + (pdu.monitorCount * 20));

	if (Stream_GetRemainingLength(s) < (size_t) pad)
	{
		WLog_ERR(TAG, "Stream_GetRemainingLength failed!");
		free(pdu.monitorDefArray);
		return CHANNEL_RC_NO_MEMORY;
	}

	Stream_Seek(s, pad); /* pad (total size is 340 bytes) */

	WLog_DBG(TAG, "RecvResetGraphicsPdu: width: %d height: %d count: %d",
			pdu.width, pdu.height, pdu.monitorCount);

	if (context)
	{
		IFCALLRET(context->ResetGraphics, error, context, &pdu);
		if (error)
			WLog_ERR(TAG, "context->ResetGraphics failed with error %lu", error);
	}

	free(pdu.monitorDefArray);

	return error;
}

WIN32ERROR rdpgfx_recv_evict_cache_entry_pdu(RDPGFX_CHANNEL_CALLBACK* callback, wStream* s)
{
	RDPGFX_EVICT_CACHE_ENTRY_PDU pdu;
	RDPGFX_PLUGIN* gfx = (RDPGFX_PLUGIN*) callback->plugin;
	RdpgfxClientContext* context = (RdpgfxClientContext*) gfx->iface.pInterface;
	WIN32ERROR error = CHANNEL_RC_OK;

	if (Stream_GetRemainingLength(s) < 2)
	{
		WLog_ERR(TAG, "not enought data!");
		return ERROR_INVALID_DATA;
	}

	Stream_Read_UINT16(s, pdu.cacheSlot); /* cacheSlot (2 bytes) */

	WLog_DBG(TAG, "RecvEvictCacheEntryPdu: cacheSlot: %d", pdu.cacheSlot);

	if (context)
	{
		IFCALLRET(context->EvictCacheEntry, error, context, &pdu);
		if (error)
			WLog_ERR(TAG, "context->EvictCacheEntry failed with error %lu", error);
	}

	return error;
}

WIN32ERROR rdpgfx_recv_cache_import_reply_pdu(RDPGFX_CHANNEL_CALLBACK* callback, wStream* s)
{
	UINT16 index;
	RDPGFX_CACHE_IMPORT_REPLY_PDU pdu;
	RDPGFX_PLUGIN* gfx = (RDPGFX_PLUGIN*) callback->plugin;
	RdpgfxClientContext* context = (RdpgfxClientContext*) gfx->iface.pInterface;
	WIN32ERROR error = CHANNEL_RC_OK;

	if (Stream_GetRemainingLength(s) < 2)
	{
		WLog_ERR(TAG, "not enought data!");
		return ERROR_INVALID_DATA;
	}

	Stream_Read_UINT16(s, pdu.importedEntriesCount); /* cacheSlot (2 bytes) */

	if (Stream_GetRemainingLength(s) < (size_t) (pdu.importedEntriesCount * 2))
	{
		WLog_ERR(TAG, "not enought data!");
		return ERROR_INVALID_DATA;
	}

	pdu.cacheSlots = (UINT16*) calloc(pdu.importedEntriesCount, sizeof(UINT16));

	if (!pdu.cacheSlots)
	{
		WLog_ERR(TAG, "calloc failed!");
		return CHANNEL_RC_NO_MEMORY;
	}

	for (index = 0; index < pdu.importedEntriesCount; index++)
	{
		Stream_Read_UINT16(s, pdu.cacheSlots[index]); /* cacheSlot (2 bytes) */
	}

	WLog_DBG(TAG, "RecvCacheImportReplyPdu: importedEntriesCount: %d",
			pdu.importedEntriesCount);

	if (context)
	{
		IFCALLRET(context->CacheImportReply, error, context, &pdu);
		if (error)
			WLog_ERR(TAG, "context->CacheImportReply failed with error %lu", error);
	}

	free(pdu.cacheSlots);

	return error;
}

WIN32ERROR rdpgfx_recv_create_surface_pdu(RDPGFX_CHANNEL_CALLBACK* callback, wStream* s)
{
	RDPGFX_CREATE_SURFACE_PDU pdu;
	RDPGFX_PLUGIN* gfx = (RDPGFX_PLUGIN*) callback->plugin;
	RdpgfxClientContext* context = (RdpgfxClientContext*) gfx->iface.pInterface;
	WIN32ERROR error = CHANNEL_RC_OK;

	if (Stream_GetRemainingLength(s) < 7)
	{
		WLog_ERR(TAG, "not enought data!");
		return ERROR_INVALID_DATA;
	}

	Stream_Read_UINT16(s, pdu.surfaceId); /* surfaceId (2 bytes) */
	Stream_Read_UINT16(s, pdu.width); /* width (2 bytes) */
	Stream_Read_UINT16(s, pdu.height); /* height (2 bytes) */
	Stream_Read_UINT8(s, pdu.pixelFormat); /* RDPGFX_PIXELFORMAT (1 byte) */

	WLog_DBG(TAG, "RecvCreateSurfacePdu: surfaceId: %d width: %d height: %d pixelFormat: 0x%02X",
			pdu.surfaceId, pdu.width, pdu.height, pdu.pixelFormat);

	if (context)
	{
		IFCALLRET(context->CreateSurface, error, context, &pdu);
		if (error)
			WLog_ERR(TAG, "context->CreateSurface failed with error %lu", error);
	}

	return error;
}

WIN32ERROR rdpgfx_recv_delete_surface_pdu(RDPGFX_CHANNEL_CALLBACK* callback, wStream* s)
{
	RDPGFX_DELETE_SURFACE_PDU pdu;
	RDPGFX_PLUGIN* gfx = (RDPGFX_PLUGIN*) callback->plugin;
	RdpgfxClientContext* context = (RdpgfxClientContext*) gfx->iface.pInterface;
	WIN32ERROR error = CHANNEL_RC_OK;

	if (Stream_GetRemainingLength(s) < 2)
	{
		WLog_ERR(TAG, "not enought data!");
		return ERROR_INVALID_DATA;
	}

	Stream_Read_UINT16(s, pdu.surfaceId); /* surfaceId (2 bytes) */

	WLog_DBG(TAG, "RecvDeleteSurfacePdu: surfaceId: %d", pdu.surfaceId);

	if (context)
	{
		IFCALLRET(context->DeleteSurface, error, context, &pdu);
		if (error)
			WLog_ERR(TAG, "context->DeleteSurface failed with error %lu", error);
	}

	return error;
}

WIN32ERROR rdpgfx_recv_start_frame_pdu(RDPGFX_CHANNEL_CALLBACK* callback, wStream* s)
{
	RDPGFX_START_FRAME_PDU pdu;
	RDPGFX_PLUGIN* gfx = (RDPGFX_PLUGIN*) callback->plugin;
	RdpgfxClientContext* context = (RdpgfxClientContext*) gfx->iface.pInterface;
	WIN32ERROR error = CHANNEL_RC_OK;

	if (Stream_GetRemainingLength(s) < 8)
	{
		WLog_ERR(TAG, "not enought data!");
		return ERROR_INVALID_DATA;
	}

	Stream_Read_UINT32(s, pdu.timestamp); /* timestamp (4 bytes) */
	Stream_Read_UINT32(s, pdu.frameId); /* frameId (4 bytes) */

	WLog_DBG(TAG, "RecvStartFramePdu: frameId: %d timestamp: 0x%04X",
			pdu.frameId, pdu.timestamp);

	if (context)
	{
		IFCALLRET(context->StartFrame, error, context, &pdu);
		if (error)
			WLog_ERR(TAG, "context->StartFrame failed with error %lu", error);
	}

	gfx->UnacknowledgedFrames++;

	return error;
}

WIN32ERROR rdpgfx_recv_end_frame_pdu(RDPGFX_CHANNEL_CALLBACK* callback, wStream* s)
{
	RDPGFX_END_FRAME_PDU pdu;
	RDPGFX_FRAME_ACKNOWLEDGE_PDU ack;
	RDPGFX_PLUGIN* gfx = (RDPGFX_PLUGIN*) callback->plugin;
	RdpgfxClientContext* context = (RdpgfxClientContext*) gfx->iface.pInterface;
	WIN32ERROR error = CHANNEL_RC_OK;

	if (Stream_GetRemainingLength(s) < 4)
	{
		WLog_ERR(TAG, "not enought data!");
		return ERROR_INVALID_DATA;
	}

	Stream_Read_UINT32(s, pdu.frameId); /* frameId (4 bytes) */

	WLog_DBG(TAG, "RecvEndFramePdu: frameId: %d", pdu.frameId);

	if (context)
	{
		IFCALLRET(context->EndFrame, error, context, &pdu);
		if (error)
		{
			WLog_ERR(TAG, "context->EndFrame failed with error %lu", error);
			return error;
		}
	}

	gfx->UnacknowledgedFrames--;
	gfx->TotalDecodedFrames++;

	ack.frameId = pdu.frameId;
	ack.totalFramesDecoded = gfx->TotalDecodedFrames;

	if (gfx->suspendFrameAcks)
	{
		ack.queueDepth = SUSPEND_FRAME_ACKNOWLEDGEMENT;

<<<<<<< HEAD
	if ((error = rdpgfx_send_frame_acknowledge_pdu(callback, &ack)))
		WLog_ERR(TAG, "rdpgfx_send_frame_acknowledge_pdu failed with error %lu", error);
=======
		if (gfx->TotalDecodedFrames == 1)
			rdpgfx_send_frame_acknowledge_pdu(callback, &ack);
	}
	else
	{
		ack.queueDepth = QUEUE_DEPTH_UNAVAILABLE;
		rdpgfx_send_frame_acknowledge_pdu(callback, &ack);
	}
>>>>>>> e45ebd87

	return error;
}

WIN32ERROR rdpgfx_recv_wire_to_surface_1_pdu(RDPGFX_CHANNEL_CALLBACK* callback, wStream* s)
{
	RDPGFX_SURFACE_COMMAND cmd;
	RDPGFX_WIRE_TO_SURFACE_PDU_1 pdu;
	RDPGFX_PLUGIN* gfx = (RDPGFX_PLUGIN*) callback->plugin;
	RdpgfxClientContext* context = (RdpgfxClientContext*) gfx->iface.pInterface;
	WIN32ERROR error;

	if (Stream_GetRemainingLength(s) < 17)
	{
		WLog_ERR(TAG, "not enought data!");
		return ERROR_INVALID_DATA;
	}

	Stream_Read_UINT16(s, pdu.surfaceId); /* surfaceId (2 bytes) */
	Stream_Read_UINT16(s, pdu.codecId); /* codecId (2 bytes) */
	Stream_Read_UINT8(s, pdu.pixelFormat); /* pixelFormat (1 byte) */

	if ((error = rdpgfx_read_rect16(s, &(pdu.destRect)))) /* destRect (8 bytes) */
	{
		WLog_ERR(TAG, "rdpgfx_read_rect16 failed with error %lu", error);
		return error;
	}

	Stream_Read_UINT32(s, pdu.bitmapDataLength); /* bitmapDataLength (4 bytes) */

	if (pdu.bitmapDataLength > Stream_GetRemainingLength(s))
	{
		WLog_ERR(TAG, "not enought data!");
		return ERROR_INVALID_DATA;
	}

	pdu.bitmapData = Stream_Pointer(s);
	Stream_Seek(s, pdu.bitmapDataLength);

	WLog_DBG(TAG, "RecvWireToSurface1Pdu: surfaceId: %d codecId: %s (0x%04X) pixelFormat: 0x%04X "
			"destRect: left: %d top: %d right: %d bottom: %d bitmapDataLength: %d",
			(int) pdu.surfaceId, rdpgfx_get_codec_id_string(pdu.codecId), pdu.codecId, pdu.pixelFormat,
			pdu.destRect.left, pdu.destRect.top, pdu.destRect.right, pdu.destRect.bottom,
			pdu.bitmapDataLength);

	cmd.surfaceId = pdu.surfaceId;
	cmd.codecId = pdu.codecId;
	cmd.contextId = 0;
	cmd.format = pdu.pixelFormat;
	cmd.left = pdu.destRect.left;
	cmd.top = pdu.destRect.top;
	cmd.right = pdu.destRect.right;
	cmd.bottom = pdu.destRect.bottom;
	cmd.width = cmd.right - cmd.left;
	cmd.height = cmd.bottom - cmd.top;
	cmd.length = pdu.bitmapDataLength;
	cmd.data = pdu.bitmapData;

	if (cmd.codecId == RDPGFX_CODECID_H264)
	{
		if ((error = rdpgfx_decode(gfx, &cmd)))
			WLog_ERR(TAG, "rdpgfx_decode failed with error %lu!", error);
	}
	else
	{
		if (context)
		{
			IFCALLRET(context->SurfaceCommand, error, context, &cmd);
			if (error)
				WLog_ERR(TAG, "context->SurfaceCommand failed with error %lu", error);
		}
	}

	return error;
}

WIN32ERROR rdpgfx_recv_wire_to_surface_2_pdu(RDPGFX_CHANNEL_CALLBACK* callback, wStream* s)
{
	RDPGFX_SURFACE_COMMAND cmd;
	RDPGFX_WIRE_TO_SURFACE_PDU_2 pdu;
	RDPGFX_PLUGIN* gfx = (RDPGFX_PLUGIN*) callback->plugin;
	RdpgfxClientContext* context = (RdpgfxClientContext*) gfx->iface.pInterface;
	WIN32ERROR error = CHANNEL_RC_OK;

	if (Stream_GetRemainingLength(s) < 13)
	{
		WLog_ERR(TAG, "not enought data!");
		return ERROR_INVALID_DATA;
	}

	Stream_Read_UINT16(s, pdu.surfaceId); /* surfaceId (2 bytes) */
	Stream_Read_UINT16(s, pdu.codecId); /* codecId (2 bytes) */
	Stream_Read_UINT32(s, pdu.codecContextId); /* codecContextId (4 bytes) */
	Stream_Read_UINT8(s, pdu.pixelFormat); /* pixelFormat (1 byte) */

	Stream_Read_UINT32(s, pdu.bitmapDataLength); /* bitmapDataLength (4 bytes) */

	pdu.bitmapData = Stream_Pointer(s);
	Stream_Seek(s, pdu.bitmapDataLength);

	WLog_DBG(TAG, "RecvWireToSurface2Pdu: surfaceId: %d codecId: %s (0x%04X) "
			"codecContextId: %d pixelFormat: 0x%04X bitmapDataLength: %d",
			(int) pdu.surfaceId, rdpgfx_get_codec_id_string(pdu.codecId), pdu.codecId,
			pdu.codecContextId, pdu.pixelFormat, pdu.bitmapDataLength);

	cmd.surfaceId = pdu.surfaceId;
	cmd.codecId = pdu.codecId;
	cmd.contextId = pdu.codecContextId;
	cmd.format = pdu.pixelFormat;
	cmd.left = 0;
	cmd.top = 0;
	cmd.right = 0;
	cmd.bottom = 0;
	cmd.width = 0;
	cmd.height = 0;
	cmd.length = pdu.bitmapDataLength;
	cmd.data = pdu.bitmapData;

	if (context)
	{
		IFCALLRET(context->SurfaceCommand, error, context, &cmd);
		if (error)
			WLog_ERR(TAG, "context->SurfaceCommand failed with error %lu", error);
	}

	return error;
}

WIN32ERROR rdpgfx_recv_delete_encoding_context_pdu(RDPGFX_CHANNEL_CALLBACK* callback, wStream* s)
{
	RDPGFX_DELETE_ENCODING_CONTEXT_PDU pdu;
	RDPGFX_PLUGIN* gfx = (RDPGFX_PLUGIN*) callback->plugin;
	RdpgfxClientContext* context = (RdpgfxClientContext*) gfx->iface.pInterface;
	WIN32ERROR error = CHANNEL_RC_OK;

	if (Stream_GetRemainingLength(s) < 6)
	{
		WLog_ERR(TAG, "not enought data!");
		return ERROR_INVALID_DATA;
	}

	Stream_Read_UINT16(s, pdu.surfaceId); /* surfaceId (2 bytes) */
	Stream_Read_UINT32(s, pdu.codecContextId); /* codecContextId (4 bytes) */

	WLog_DBG(TAG, "RecvDeleteEncodingContextPdu: surfaceId: %d codecContextId: %d",
			pdu.surfaceId, pdu.codecContextId);

	if (context)
	{
		IFCALLRET(context->DeleteEncodingContext, error, context, &pdu);
		if (error)
			WLog_ERR(TAG, "context->DeleteEncodingContext failed with error %lu", error);
	}

	return error;
}

WIN32ERROR rdpgfx_recv_solid_fill_pdu(RDPGFX_CHANNEL_CALLBACK* callback, wStream* s)
{
	UINT16 index;
	RDPGFX_RECT16* fillRect;
	RDPGFX_SOLID_FILL_PDU pdu;
	RDPGFX_PLUGIN* gfx = (RDPGFX_PLUGIN*) callback->plugin;
	RdpgfxClientContext* context = (RdpgfxClientContext*) gfx->iface.pInterface;
	WIN32ERROR error;

	if (Stream_GetRemainingLength(s) < 8)
	{
		WLog_ERR(TAG, "not enought data!");
		return ERROR_INVALID_DATA;
	}

	Stream_Read_UINT16(s, pdu.surfaceId); /* surfaceId (2 bytes) */
	if ((error = rdpgfx_read_color32(s, &(pdu.fillPixel)))) /* fillPixel (4 bytes) */
	{
		WLog_ERR(TAG, "rdpgfx_read_color32 failed with error %lu!", error);
		return error;
	}
	Stream_Read_UINT16(s, pdu.fillRectCount); /* fillRectCount (2 bytes) */

	if (Stream_GetRemainingLength(s) < (size_t) (pdu.fillRectCount * 8))
	{
		WLog_ERR(TAG, "not enought data!");
		return ERROR_INVALID_DATA;
	}

	pdu.fillRects = (RDPGFX_RECT16*) calloc(pdu.fillRectCount, sizeof(RDPGFX_RECT16));

	if (!pdu.fillRects)
	{
		WLog_ERR(TAG, "calloc failed!");
		return CHANNEL_RC_NO_MEMORY;
	}

	for (index = 0; index < pdu.fillRectCount; index++)
	{
		fillRect = &(pdu.fillRects[index]);
		if ((error = rdpgfx_read_rect16(s, fillRect)))
		{
			WLog_ERR(TAG, "rdpgfx_read_rect16 failed with error %lu!", error);
			free(pdu.fillRects);
			return error;
		}
	}

	WLog_DBG(TAG, "RecvSolidFillPdu: surfaceId: %d fillRectCount: %d",
			pdu.surfaceId, pdu.fillRectCount);

	if (context)
	{
		IFCALLRET(context->SolidFill, error, context, &pdu);
		if (error)
			WLog_ERR(TAG, "context->SolidFill failed with error %lu", error);
	}
	
	free(pdu.fillRects);

	return error;
}

WIN32ERROR rdpgfx_recv_surface_to_surface_pdu(RDPGFX_CHANNEL_CALLBACK* callback, wStream* s)
{
	UINT16 index;
	RDPGFX_POINT16* destPt;
	RDPGFX_SURFACE_TO_SURFACE_PDU pdu;
	RDPGFX_PLUGIN* gfx = (RDPGFX_PLUGIN*) callback->plugin;
	RdpgfxClientContext* context = (RdpgfxClientContext*) gfx->iface.pInterface;
	WIN32ERROR error;

	if (Stream_GetRemainingLength(s) < 14)
	{
		WLog_ERR(TAG, "not enought data!");
		return ERROR_INVALID_DATA;
	}

	Stream_Read_UINT16(s, pdu.surfaceIdSrc); /* surfaceIdSrc (2 bytes) */
	Stream_Read_UINT16(s, pdu.surfaceIdDest); /* surfaceIdDest (2 bytes) */
	if ((error = rdpgfx_read_rect16(s, &(pdu.rectSrc)))) /* rectSrc (8 bytes ) */
	{
		WLog_ERR(TAG, "rdpgfx_read_rect16 failed with error %lu!", error);
		return error;
	}

	Stream_Read_UINT16(s, pdu.destPtsCount); /* destPtsCount (2 bytes) */

	if (Stream_GetRemainingLength(s) < (size_t) (pdu.destPtsCount * 4))
	{
		WLog_ERR(TAG, "not enought data!");
		return ERROR_INVALID_DATA;
	}

	pdu.destPts = (RDPGFX_POINT16*) calloc(pdu.destPtsCount, sizeof(RDPGFX_POINT16));

	if (!pdu.destPts)
	{
		WLog_ERR(TAG, "calloc failed!");
		return CHANNEL_RC_NO_MEMORY;
	}

	for (index = 0; index < pdu.destPtsCount; index++)
	{
		destPt = &(pdu.destPts[index]);
		if ((error = rdpgfx_read_point16(s, destPt)))
		{
			WLog_ERR(TAG, "rdpgfx_read_point16 failed with error %lu!", error);
			free(pdu.destPts);
			return error;
		}
	}

	WLog_DBG(TAG, "RecvSurfaceToSurfacePdu: surfaceIdSrc: %d surfaceIdDest: %d "
			"left: %d top: %d right: %d bottom: %d destPtsCount: %d",
			pdu.surfaceIdSrc, pdu.surfaceIdDest,
			pdu.rectSrc.left, pdu.rectSrc.top, pdu.rectSrc.right, pdu.rectSrc.bottom,
			pdu.destPtsCount);

	if (context)
	{
		IFCALLRET(context->SurfaceToSurface, error, context, &pdu);
		if (error)
			WLog_ERR(TAG, "context->SurfaceToSurface failed with error %lu", error);
	}

	free(pdu.destPts);

	return error;
}

WIN32ERROR rdpgfx_recv_surface_to_cache_pdu(RDPGFX_CHANNEL_CALLBACK* callback, wStream* s)
{
	RDPGFX_SURFACE_TO_CACHE_PDU pdu;
	RDPGFX_PLUGIN* gfx = (RDPGFX_PLUGIN*) callback->plugin;
	RdpgfxClientContext* context = (RdpgfxClientContext*) gfx->iface.pInterface;
	WIN32ERROR error;

	if (Stream_GetRemainingLength(s) < 20)
	{
		WLog_ERR(TAG, "not enought data!");
		return ERROR_INVALID_DATA;
	}

	Stream_Read_UINT16(s, pdu.surfaceId); /* surfaceId (2 bytes) */
	Stream_Read_UINT64(s, pdu.cacheKey); /* cacheKey (8 bytes) */
	Stream_Read_UINT16(s, pdu.cacheSlot); /* cacheSlot (2 bytes) */
	if ((error = rdpgfx_read_rect16(s, &(pdu.rectSrc)))) /* rectSrc (8 bytes ) */
	{
		WLog_ERR(TAG, "rdpgfx_read_rect16 failed with error %lu!", error);
		return error;
	}

	WLog_DBG(TAG, "RecvSurfaceToCachePdu: surfaceId: %d cacheKey: 0x%08X cacheSlot: %d "
			"left: %d top: %d right: %d bottom: %d",
			pdu.surfaceId, (int) pdu.cacheKey, pdu.cacheSlot,
			pdu.rectSrc.left, pdu.rectSrc.top,
			pdu.rectSrc.right, pdu.rectSrc.bottom);

	if (context)
	{
		IFCALLRET(context->SurfaceToCache, error, context, &pdu);
		if (error)
			WLog_ERR(TAG, "context->SurfaceToCache failed with error %lu", error);
	}

	return error;
}

WIN32ERROR rdpgfx_recv_cache_to_surface_pdu(RDPGFX_CHANNEL_CALLBACK* callback, wStream* s)
{
	UINT16 index;
	RDPGFX_POINT16* destPt;
	RDPGFX_CACHE_TO_SURFACE_PDU pdu;
	RDPGFX_PLUGIN* gfx = (RDPGFX_PLUGIN*) callback->plugin;
	RdpgfxClientContext* context = (RdpgfxClientContext*) gfx->iface.pInterface;
	WIN32ERROR error = CHANNEL_RC_OK;

	if (Stream_GetRemainingLength(s) < 6)
	{
		WLog_ERR(TAG, "not enought data!");
		return ERROR_INVALID_DATA;
	}

	Stream_Read_UINT16(s, pdu.cacheSlot); /* cacheSlot (2 bytes) */
	Stream_Read_UINT16(s, pdu.surfaceId); /* surfaceId (2 bytes) */
	Stream_Read_UINT16(s, pdu.destPtsCount); /* destPtsCount (2 bytes) */

	if (Stream_GetRemainingLength(s) < (size_t) (pdu.destPtsCount * 4))
	{
		WLog_ERR(TAG, "not enought data!");
		return ERROR_INVALID_DATA;
	}

	pdu.destPts = (RDPGFX_POINT16*) calloc(pdu.destPtsCount, sizeof(RDPGFX_POINT16));

	if (!pdu.destPts)
	{
		WLog_ERR(TAG, "calloc failed!");
		return CHANNEL_RC_NO_MEMORY;
	}

	for (index = 0; index < pdu.destPtsCount; index++)
	{
		destPt = &(pdu.destPts[index]);
		if ((error = rdpgfx_read_point16(s, destPt)))
		{
			WLog_ERR(TAG, "rdpgfx_read_point16 failed with error %lu", error);
			free(pdu.destPts);
			return error;
		}
	}

	WLog_DBG(TAG, "RdpGfxRecvCacheToSurfacePdu: cacheSlot: %d surfaceId: %d destPtsCount: %d",
			pdu.cacheSlot, (int) pdu.surfaceId, pdu.destPtsCount);

	if (context)
	{
		IFCALLRET(context->CacheToSurface, error, context, &pdu);
		if (error)
			WLog_ERR(TAG, "context->CacheToSurface failed with error %lu", error);
	}

	free(pdu.destPts);

	return error;
}

WIN32ERROR rdpgfx_recv_map_surface_to_output_pdu(RDPGFX_CHANNEL_CALLBACK* callback, wStream* s)
{
	RDPGFX_MAP_SURFACE_TO_OUTPUT_PDU pdu;
	RDPGFX_PLUGIN* gfx = (RDPGFX_PLUGIN*) callback->plugin;
	RdpgfxClientContext* context = (RdpgfxClientContext*) gfx->iface.pInterface;
	WIN32ERROR error = CHANNEL_RC_OK;

	if (Stream_GetRemainingLength(s) < 12)
	{
		WLog_ERR(TAG, "not enought data!");
		return ERROR_INVALID_DATA;
	}

	Stream_Read_UINT16(s, pdu.surfaceId); /* surfaceId (2 bytes) */
	Stream_Read_UINT16(s, pdu.reserved); /* reserved (2 bytes) */
	Stream_Read_UINT32(s, pdu.outputOriginX); /* outputOriginX (4 bytes) */
	Stream_Read_UINT32(s, pdu.outputOriginY); /* outputOriginY (4 bytes) */

	WLog_DBG(TAG, "RecvMapSurfaceToOutputPdu: surfaceId: %d outputOriginX: %d outputOriginY: %d",
			(int) pdu.surfaceId, pdu.outputOriginX, pdu.outputOriginY);

	if (context)
	{
		IFCALLRET(context->MapSurfaceToOutput, error, context, &pdu);
		if (error)
			WLog_ERR(TAG, "context->MapSurfaceToOutput failed with error %lu", error);
	}

	return error;
}

WIN32ERROR rdpgfx_recv_map_surface_to_window_pdu(RDPGFX_CHANNEL_CALLBACK* callback, wStream* s)
{
	RDPGFX_MAP_SURFACE_TO_WINDOW_PDU pdu;
	RDPGFX_PLUGIN* gfx = (RDPGFX_PLUGIN*) callback->plugin;
	RdpgfxClientContext* context = (RdpgfxClientContext*) gfx->iface.pInterface;
	WIN32ERROR error = CHANNEL_RC_OK;

	if (Stream_GetRemainingLength(s) < 18)
	{
		WLog_ERR(TAG, "not enought data!");
		return ERROR_INVALID_DATA;
	}

	Stream_Read_UINT16(s, pdu.surfaceId); /* surfaceId (2 bytes) */
	Stream_Read_UINT64(s, pdu.windowId); /* windowId (8 bytes) */
	Stream_Read_UINT32(s, pdu.mappedWidth); /* mappedWidth (4 bytes) */
	Stream_Read_UINT32(s, pdu.mappedHeight); /* mappedHeight (4 bytes) */

	WLog_DBG(TAG, "RecvMapSurfaceToWindowPdu: surfaceId: %d windowId: 0x%04X mappedWidth: %d mappedHeight: %d",
			pdu.surfaceId, (int) pdu.windowId, pdu.mappedWidth, pdu.mappedHeight);

	if (context && context->MapSurfaceToWindow)
	{
		IFCALLRET(context->MapSurfaceToWindow, error, context, &pdu);
		if (error)
			WLog_ERR(TAG, "context->MapSurfaceToWindow failed with error %lu", error);
	}

	return error;
}

WIN32ERROR rdpgfx_recv_pdu(RDPGFX_CHANNEL_CALLBACK* callback, wStream* s)
{
	int beg, end;
	RDPGFX_HEADER header;
<<<<<<< HEAD
	RDPGFX_PLUGIN* gfx = (RDPGFX_PLUGIN*) callback->plugin;
	WIN32ERROR error;
=======
>>>>>>> e45ebd87

	beg = Stream_GetPosition(s);

	if ((error = rdpgfx_read_header(s, &header)))
	{
		WLog_ERR(TAG, "rdpgfx_read_header failed with error %lu!", error);
		return error;
	}

#if 1
	WLog_DBG(TAG, "cmdId: %s (0x%04X) flags: 0x%04X pduLength: %d",
			rdpgfx_get_cmd_id_string(header.cmdId), header.cmdId, header.flags, header.pduLength);
#endif

	switch (header.cmdId)
	{
		case RDPGFX_CMDID_WIRETOSURFACE_1:
			if ((error = rdpgfx_recv_wire_to_surface_1_pdu(callback, s)))
				WLog_ERR(TAG, "rdpgfx_recv_wire_to_surface_1_pdu failed with error %lu!", error);
			break;

		case RDPGFX_CMDID_WIRETOSURFACE_2:
			if ((error = rdpgfx_recv_wire_to_surface_2_pdu(callback, s)))
				WLog_ERR(TAG, "rdpgfx_recv_wire_to_surface_2_pdu failed with error %lu!", error);
			break;

		case RDPGFX_CMDID_DELETEENCODINGCONTEXT:
			if ((error = rdpgfx_recv_delete_encoding_context_pdu(callback, s)))
				WLog_ERR(TAG, "rdpgfx_recv_delete_encoding_context_pdu failed with error %lu!", error);
			break;

		case RDPGFX_CMDID_SOLIDFILL:
			if ((error = rdpgfx_recv_solid_fill_pdu(callback, s)))
				WLog_ERR(TAG, "rdpgfx_recv_solid_fill_pdu failed with error %lu!", error);
			break;

		case RDPGFX_CMDID_SURFACETOSURFACE:
			if ((error = rdpgfx_recv_surface_to_surface_pdu(callback, s)))
				WLog_ERR(TAG, "rdpgfx_recv_surface_to_surface_pdu failed with error %lu!", error);
			break;

		case RDPGFX_CMDID_SURFACETOCACHE:
			if ((error = rdpgfx_recv_surface_to_cache_pdu(callback, s)))
				WLog_ERR(TAG, "rdpgfx_recv_surface_to_cache_pdu failed with error %lu!", error);
			break;

		case RDPGFX_CMDID_CACHETOSURFACE:
			if ((error = rdpgfx_recv_cache_to_surface_pdu(callback, s)))
				WLog_ERR(TAG, "rdpgfx_recv_cache_to_surface_pdu failed with error %lu!", error);
			break;

		case RDPGFX_CMDID_EVICTCACHEENTRY:
			if ((error = rdpgfx_recv_evict_cache_entry_pdu(callback, s)))
				WLog_ERR(TAG, "rdpgfx_recv_evict_cache_entry_pdu failed with error %lu!", error);
			break;

		case RDPGFX_CMDID_CREATESURFACE:
			if ((error = rdpgfx_recv_create_surface_pdu(callback, s)))
				WLog_ERR(TAG, "rdpgfx_recv_create_surface_pdu failed with error %lu!", error);
			break;

		case RDPGFX_CMDID_DELETESURFACE:
			if ((error = rdpgfx_recv_delete_surface_pdu(callback, s)))
				WLog_ERR(TAG, "rdpgfx_recv_delete_surface_pdu failed with error %lu!", error);
			break;

		case RDPGFX_CMDID_STARTFRAME:
			if ((error = rdpgfx_recv_start_frame_pdu(callback, s)))
				WLog_ERR(TAG, "rdpgfx_recv_start_frame_pdu failed with error %lu!", error);
			break;

		case RDPGFX_CMDID_ENDFRAME:
			if ((error = rdpgfx_recv_end_frame_pdu(callback, s)))
				WLog_ERR(TAG, "rdpgfx_recv_end_frame_pdu failed with error %lu!", error);
			break;

		case RDPGFX_CMDID_RESETGRAPHICS:
			if ((error = rdpgfx_recv_reset_graphics_pdu(callback, s)))
				WLog_ERR(TAG, "rdpgfx_recv_reset_graphics_pdu failed with error %lu!", error);
			break;

		case RDPGFX_CMDID_MAPSURFACETOOUTPUT:
			if ((error = rdpgfx_recv_map_surface_to_output_pdu(callback, s)))
				WLog_ERR(TAG, "rdpgfx_recv_map_surface_to_output_pdu failed with error %lu!", error);
			break;

		case RDPGFX_CMDID_CACHEIMPORTREPLY:
			if ((error = rdpgfx_recv_cache_import_reply_pdu(callback, s)))
				WLog_ERR(TAG, "rdpgfx_recv_cache_import_reply_pdu failed with error %lu!", error);
			break;

		case RDPGFX_CMDID_CAPSCONFIRM:
			if ((error = rdpgfx_recv_caps_confirm_pdu(callback, s)))
				WLog_ERR(TAG, "rdpgfx_recv_caps_confirm_pdu failed with error %lu!", error);
			break;

		case RDPGFX_CMDID_MAPSURFACETOWINDOW:
			if ((error = rdpgfx_recv_map_surface_to_window_pdu(callback, s)))
				WLog_ERR(TAG, "rdpgfx_recv_map_surface_to_window_pdu failed with error %lu!", error);
			break;

		default:
			error = CHANNEL_RC_BAD_PROC;
			break;
	}

	if (error)
	{
		WLog_ERR(TAG,  "Error while parsing GFX cmdId: %s (0x%04X)",
				 rdpgfx_get_cmd_id_string(header.cmdId), header.cmdId);
		return error;
	}

	end = Stream_GetPosition(s);

	if (end != (beg + header.pduLength))
	{
		WLog_ERR(TAG,  "Unexpected gfx pdu end: Actual: %d, Expected: %d",
				 end, (beg + header.pduLength));
		Stream_SetPosition(s, (beg + header.pduLength));
	}

	return error;
}

static WIN32ERROR rdpgfx_on_data_received(IWTSVirtualChannelCallback* pChannelCallback, wStream* data)
{
	wStream* s;
	int status = 0;
	UINT32 DstSize = 0;
	BYTE* pDstData = NULL;
	RDPGFX_CHANNEL_CALLBACK* callback = (RDPGFX_CHANNEL_CALLBACK*) pChannelCallback;
	RDPGFX_PLUGIN* gfx = (RDPGFX_PLUGIN*) callback->plugin;
	WIN32ERROR error = CHANNEL_RC_OK;

	status = zgfx_decompress(gfx->zgfx, Stream_Pointer(data), Stream_GetRemainingLength(data), &pDstData, &DstSize, 0);

	if (status < 0)
	{
		WLog_ERR(TAG, "zgfx_decompress failure! status: %d", status);
		return ERROR_INTERNAL_ERROR;
	}

	s = Stream_New(pDstData, DstSize);
	if (!s)
	{
		WLog_ERR(TAG, "calloc failed!");
		return CHANNEL_RC_NO_MEMORY;
	}

	while (((size_t) Stream_GetPosition(s)) < Stream_Length(s))
	{
		if ((error = rdpgfx_recv_pdu(callback, s)))
		{
			WLog_ERR(TAG, "rdpgfx_recv_pdu failed with error %lu!", error);
			break;
		}
	}

	Stream_Free(s, TRUE);

	return error;
}

static WIN32ERROR rdpgfx_on_open(IWTSVirtualChannelCallback* pChannelCallback)
{
	RDPGFX_CHANNEL_CALLBACK* callback = (RDPGFX_CHANNEL_CALLBACK*) pChannelCallback;

	WLog_DBG(TAG, "OnOpen");

	return rdpgfx_send_caps_advertise_pdu(callback);
}

static WIN32ERROR rdpgfx_on_close(IWTSVirtualChannelCallback* pChannelCallback)
{
	int count;
	int index;
	ULONG_PTR* pKeys = NULL;
	RDPGFX_CHANNEL_CALLBACK* callback = (RDPGFX_CHANNEL_CALLBACK*) pChannelCallback;
	RDPGFX_PLUGIN* gfx = (RDPGFX_PLUGIN*) callback->plugin;
	RdpgfxClientContext* context = (RdpgfxClientContext*) gfx->iface.pInterface;

	WLog_DBG(TAG, "OnClose");

	free(callback);

<<<<<<< HEAD
	return CHANNEL_RC_OK;
=======
	gfx->UnacknowledgedFrames = 0;
	gfx->TotalDecodedFrames = 0;

	if (gfx->zgfx)
	{
		zgfx_context_free(gfx->zgfx);
		gfx->zgfx = zgfx_context_new(FALSE);

		if (!gfx->zgfx)
			return -1;
	}

	count = HashTable_GetKeys(gfx->SurfaceTable, &pKeys);

	for (index = 0; index < count; index++)
	{
		RDPGFX_DELETE_SURFACE_PDU pdu;

		pdu.surfaceId = ((UINT16) pKeys[index]) - 1;

		if (context && context->DeleteSurface)
		{
			context->DeleteSurface(context, &pdu);
		}
	}

	free(pKeys);

	for (index = 0; index < gfx->MaxCacheSlot; index++)
	{
		if (gfx->CacheSlots[index])
		{
			RDPGFX_EVICT_CACHE_ENTRY_PDU pdu;

			pdu.cacheSlot = (UINT16) index;

			if (context && context->EvictCacheEntry)
			{
				context->EvictCacheEntry(context, &pdu);
			}

			gfx->CacheSlots[index] = NULL;
		}
	}

	return 0;
>>>>>>> e45ebd87
}

static WIN32ERROR rdpgfx_on_new_channel_connection(IWTSListenerCallback* pListenerCallback,
	IWTSVirtualChannel* pChannel, BYTE* Data, int* pbAccept,
	IWTSVirtualChannelCallback** ppCallback)
{
	RDPGFX_CHANNEL_CALLBACK* callback;
	RDPGFX_LISTENER_CALLBACK* listener_callback = (RDPGFX_LISTENER_CALLBACK*) pListenerCallback;

	callback = (RDPGFX_CHANNEL_CALLBACK*) calloc(1, sizeof(RDPGFX_CHANNEL_CALLBACK));

	if (!callback)
	{
		WLog_ERR(TAG, "calloc failed!");
		return CHANNEL_RC_NO_MEMORY;
	}

	callback->iface.OnDataReceived = rdpgfx_on_data_received;
	callback->iface.OnOpen = rdpgfx_on_open;
	callback->iface.OnClose = rdpgfx_on_close;
	callback->plugin = listener_callback->plugin;
	callback->channel_mgr = listener_callback->channel_mgr;
	callback->channel = pChannel;
	listener_callback->channel_callback = callback;

	*ppCallback = (IWTSVirtualChannelCallback*) callback;

	return CHANNEL_RC_OK;
}

static WIN32ERROR rdpgfx_plugin_initialize(IWTSPlugin* pPlugin, IWTSVirtualChannelManager* pChannelMgr)
{
	WIN32ERROR error;
	RDPGFX_PLUGIN* gfx = (RDPGFX_PLUGIN*) pPlugin;

	gfx->listener_callback = (RDPGFX_LISTENER_CALLBACK*) calloc(1, sizeof(RDPGFX_LISTENER_CALLBACK));

	if (!gfx->listener_callback)
	{
		WLog_ERR(TAG, "calloc failed!");
		return CHANNEL_RC_NO_MEMORY;
	}

	gfx->listener_callback->iface.OnNewChannelConnection = rdpgfx_on_new_channel_connection;
	gfx->listener_callback->plugin = pPlugin;
	gfx->listener_callback->channel_mgr = pChannelMgr;

	error = pChannelMgr->CreateListener(pChannelMgr, RDPGFX_DVC_CHANNEL_NAME, 0,
		(IWTSListenerCallback*) gfx->listener_callback, &(gfx->listener));

	gfx->listener->pInterface = gfx->iface.pInterface;

	WLog_DBG(TAG, "Initialize");

	return error;
}

static WIN32ERROR rdpgfx_plugin_terminated(IWTSPlugin* pPlugin)
{
	int count;
	int index;
	ULONG_PTR* pKeys = NULL;
	RDPGFX_PLUGIN* gfx = (RDPGFX_PLUGIN*) pPlugin;
	RdpgfxClientContext* context = (RdpgfxClientContext*) gfx->iface.pInterface;
	WIN32ERROR error = CHANNEL_RC_OK;

	WLog_DBG(TAG, "Terminated");

	if (gfx->listener_callback)
	{
		free(gfx->listener_callback);
		gfx->listener_callback = NULL;
	}

	if (gfx->zgfx)
	{
		zgfx_context_free(gfx->zgfx);
		gfx->zgfx = NULL;
	}

	count = HashTable_GetKeys(gfx->SurfaceTable, &pKeys);

	for (index = 0; index < count; index++)
	{
		RDPGFX_DELETE_SURFACE_PDU pdu;

		pdu.surfaceId = ((UINT16) pKeys[index]) - 1;

		if (context)
		{
			IFCALLRET(context->DeleteSurface, error, context, &pdu);
			if (error)
			{
				WLog_ERR(TAG, "context->DeleteSurface failed with error %lu", error);
				free(pKeys);
				free(context);
				free(gfx);
				return error;
			}
		}
	}

	free(pKeys);

	HashTable_Free(gfx->SurfaceTable);

	for (index = 0; index < gfx->MaxCacheSlot; index++)
	{
		if (gfx->CacheSlots[index])
		{
			RDPGFX_EVICT_CACHE_ENTRY_PDU pdu;

			pdu.cacheSlot = (UINT16) index;

			if (context)
			{
				IFCALLRET(context->EvictCacheEntry, error, context, &pdu);
				if (error)
				{
					WLog_ERR(TAG, "context->EvictCacheEntry failed with error %lu", error);
					free(context);
					free(gfx);
					return error;
				}
			}

			gfx->CacheSlots[index] = NULL;
		}
	}

	free(context);

	free(gfx);

	return CHANNEL_RC_OK;
}

WIN32ERROR rdpgfx_set_surface_data(RdpgfxClientContext* context, UINT16 surfaceId, void* pData)
{
	ULONG_PTR key;
	RDPGFX_PLUGIN* gfx = (RDPGFX_PLUGIN*) context->handle;

	key = ((ULONG_PTR) surfaceId) + 1;

	if (pData)
		HashTable_Add(gfx->SurfaceTable, (void*) key, pData);
	else
		HashTable_Remove(gfx->SurfaceTable, (void*) key);

	return CHANNEL_RC_OK;
}

WIN32ERROR rdpgfx_get_surface_ids(RdpgfxClientContext* context, UINT16** ppSurfaceIds, UINT16* count_out)
{
	int count;
	int index;
	UINT16* pSurfaceIds;
	ULONG_PTR* pKeys = NULL;
	RDPGFX_PLUGIN* gfx = (RDPGFX_PLUGIN*) context->handle;

	count = HashTable_GetKeys(gfx->SurfaceTable, &pKeys);

	if (count < 1)
	{
		*count_out = 0;
		return CHANNEL_RC_OK;
	}

	pSurfaceIds = (UINT16*) malloc(count * sizeof(UINT16));

	if (!pSurfaceIds)
	{
		WLog_ERR(TAG, "calloc failed!");
		return CHANNEL_RC_NO_MEMORY;
	}

	for (index = 0; index < count; index++)
	{
		pSurfaceIds[index] = pKeys[index] - 1;
	}

	free(pKeys);
	*ppSurfaceIds = pSurfaceIds;
	*count_out = (UINT16)count;

	return CHANNEL_RC_OK;
}

void* rdpgfx_get_surface_data(RdpgfxClientContext* context, UINT16 surfaceId)
{
	ULONG_PTR key;
	void* pData = NULL;
	RDPGFX_PLUGIN* gfx = (RDPGFX_PLUGIN*) context->handle;

	key = ((ULONG_PTR) surfaceId) + 1;

	pData = HashTable_GetItemValue(gfx->SurfaceTable, (void*) key);

	return pData;
}

WIN32ERROR rdpgfx_set_cache_slot_data(RdpgfxClientContext* context, UINT16 cacheSlot, void* pData)
{
	RDPGFX_PLUGIN* gfx = (RDPGFX_PLUGIN*) context->handle;

	if (cacheSlot >= gfx->MaxCacheSlot)
		return ERROR_INVALID_INDEX;

	gfx->CacheSlots[cacheSlot] = pData;

	return CHANNEL_RC_OK;
}

void* rdpgfx_get_cache_slot_data(RdpgfxClientContext* context, UINT16 cacheSlot)
{
	void* pData = NULL;
	RDPGFX_PLUGIN* gfx = (RDPGFX_PLUGIN*) context->handle;

	if (cacheSlot >= gfx->MaxCacheSlot)
		return NULL;

	pData = gfx->CacheSlots[cacheSlot];

	return pData;
}

#ifdef STATIC_CHANNELS
#define DVCPluginEntry		rdpgfx_DVCPluginEntry
#endif

WIN32ERROR DVCPluginEntry(IDRDYNVC_ENTRY_POINTS* pEntryPoints)
{
	WIN32ERROR error = CHANNEL_RC_OK;
	RDPGFX_PLUGIN* gfx;
	RdpgfxClientContext* context;

	gfx = (RDPGFX_PLUGIN*) pEntryPoints->GetPlugin(pEntryPoints, "rdpgfx");

	if (!gfx)
	{
		gfx = (RDPGFX_PLUGIN*) calloc(1, sizeof(RDPGFX_PLUGIN));

		if (!gfx)
		{
			WLog_ERR(TAG, "calloc failed!");
			return CHANNEL_RC_NO_MEMORY;
		}

		gfx->settings = (rdpSettings*) pEntryPoints->GetRdpSettings(pEntryPoints);

		gfx->iface.Initialize = rdpgfx_plugin_initialize;
		gfx->iface.Connected = NULL;
		gfx->iface.Disconnected = NULL;
		gfx->iface.Terminated = rdpgfx_plugin_terminated;

		gfx->SurfaceTable = HashTable_New(TRUE);

		if (!gfx->SurfaceTable)
		{
			free (gfx);
			WLog_ERR(TAG, "HashTable_New failed!");
			return CHANNEL_RC_NO_MEMORY;
		}

		gfx->ThinClient = gfx->settings->GfxThinClient;
		gfx->SmallCache = gfx->settings->GfxSmallCache;
		gfx->Progressive = gfx->settings->GfxProgressive;
		gfx->ProgressiveV2 = gfx->settings->GfxProgressiveV2;
		gfx->H264 = gfx->settings->GfxH264;

		if (gfx->H264)
			gfx->SmallCache = TRUE;

		if (gfx->SmallCache)
			gfx->ThinClient = FALSE;

		gfx->MaxCacheSlot = (gfx->ThinClient) ? 4096 : 25600;


		context = (RdpgfxClientContext*) calloc(1, sizeof(RdpgfxClientContext));

		if (!context)
		{
			free(gfx);
			WLog_ERR(TAG, "calloc failed!");
			return CHANNEL_RC_NO_MEMORY;
		}

		context->handle = (void*) gfx;

		context->GetSurfaceIds = rdpgfx_get_surface_ids;
		context->SetSurfaceData = rdpgfx_set_surface_data;
		context->GetSurfaceData = rdpgfx_get_surface_data;
		context->SetCacheSlotData = rdpgfx_set_cache_slot_data;
		context->GetCacheSlotData = rdpgfx_get_cache_slot_data;

		gfx->iface.pInterface = (void*) context;

		gfx->zgfx = zgfx_context_new(FALSE);

		if (!gfx->zgfx)
		{
			free(gfx);
			free(context);
			WLog_ERR(TAG, "zgfx_context_new failed!");
			return CHANNEL_RC_NO_MEMORY;
		}

		error = pEntryPoints->RegisterPlugin(pEntryPoints, "rdpgfx", (IWTSPlugin*) gfx);
	}

	return error;
}<|MERGE_RESOLUTION|>--- conflicted
+++ resolved
@@ -461,19 +461,16 @@
 	{
 		ack.queueDepth = SUSPEND_FRAME_ACKNOWLEDGEMENT;
 
-<<<<<<< HEAD
-	if ((error = rdpgfx_send_frame_acknowledge_pdu(callback, &ack)))
-		WLog_ERR(TAG, "rdpgfx_send_frame_acknowledge_pdu failed with error %lu", error);
-=======
 		if (gfx->TotalDecodedFrames == 1)
-			rdpgfx_send_frame_acknowledge_pdu(callback, &ack);
+		if ((error = rdpgfx_send_frame_acknowledge_pdu(callback, &ack)))
+			WLog_ERR(TAG, "rdpgfx_send_frame_acknowledge_pdu failed with error %lu", error);
 	}
 	else
 	{
 		ack.queueDepth = QUEUE_DEPTH_UNAVAILABLE;
-		rdpgfx_send_frame_acknowledge_pdu(callback, &ack);
-	}
->>>>>>> e45ebd87
+		if ((error = rdpgfx_send_frame_acknowledge_pdu(callback, &ack)))
+			WLog_ERR(TAG, "rdpgfx_send_frame_acknowledge_pdu failed with error %lu", error);
+	}
 
 	return error;
 }
@@ -925,11 +922,8 @@
 {
 	int beg, end;
 	RDPGFX_HEADER header;
-<<<<<<< HEAD
 	RDPGFX_PLUGIN* gfx = (RDPGFX_PLUGIN*) callback->plugin;
 	WIN32ERROR error;
-=======
->>>>>>> e45ebd87
 
 	beg = Stream_GetPosition(s);
 
@@ -1116,9 +1110,6 @@
 
 	free(callback);
 
-<<<<<<< HEAD
-	return CHANNEL_RC_OK;
-=======
 	gfx->UnacknowledgedFrames = 0;
 	gfx->TotalDecodedFrames = 0;
 
@@ -1128,7 +1119,7 @@
 		gfx->zgfx = zgfx_context_new(FALSE);
 
 		if (!gfx->zgfx)
-			return -1;
+			return CHANNEL_RC_NO_MEMORY;
 	}
 
 	count = HashTable_GetKeys(gfx->SurfaceTable, &pKeys);
@@ -1164,8 +1155,7 @@
 		}
 	}
 
-	return 0;
->>>>>>> e45ebd87
+	return CHANNEL_RC_OK;
 }
 
 static WIN32ERROR rdpgfx_on_new_channel_connection(IWTSListenerCallback* pListenerCallback,
