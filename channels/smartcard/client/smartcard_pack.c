/**
 * FreeRDP: A Remote Desktop Protocol Implementation
 * Smart Card Structure Packing
 *
 * Copyright 2014 Marc-Andre Moreau <marcandre.moreau@gmail.com>
 *
 * Licensed under the Apache License, Version 2.0 (the "License");
 * you may not use this file except in compliance with the License.
 * You may obtain a copy of the License at
 *
 *     http://www.apache.org/licenses/LICENSE-2.0
 *
 * Unless required by applicable law or agreed to in writing, software
 * distributed under the License is distributed on an "AS IS" BASIS,
 * WITHOUT WARRANTIES OR CONDITIONS OF ANY KIND, either express or implied.
 * See the License for the specific language governing permissions and
 * limitations under the License.
 */

#ifdef HAVE_CONFIG_H
#include "config.h"
#endif

#include <winpr/crt.h>
#include <winpr/print.h>

#include "smartcard_pack.h"

static char SMARTCARD_PNP_NOTIFICATION_A[] = "\\\\?PnP?\\Notification";

static WCHAR SMARTCARD_PNP_NOTIFICATION_W[] = { '\\','\\','?','P','n','P','?',
		'\\','N','o','t','i','f','i','c','a','t','i','o','n','\0' };

UINT32 smartcard_unpack_common_type_header(SMARTCARD_DEVICE* smartcard, wStream* s)
{
	UINT8 version;
	UINT32 filler;
	UINT8 endianness;
	UINT16 commonHeaderLength;

	if (Stream_GetRemainingLength(s) < 8)
	{
		WLog_Print(smartcard->log, WLOG_WARN, "CommonTypeHeader is too short: %d",
				(int) Stream_GetRemainingLength(s));
		return STATUS_BUFFER_TOO_SMALL;
	}

	/* Process CommonTypeHeader */

	Stream_Read_UINT8(s, version); /* Version (1 byte) */
	Stream_Read_UINT8(s, endianness); /* Endianness (1 byte) */
	Stream_Read_UINT16(s, commonHeaderLength); /* CommonHeaderLength (2 bytes) */
	Stream_Read_UINT32(s, filler); /* Filler (4 bytes), should be 0xCCCCCCCC */

	if (version != 1)
	{
		WLog_Print(smartcard->log, WLOG_WARN, "Unsupported CommonTypeHeader Version %d", version);
		return STATUS_INVALID_PARAMETER;
	}

	if (endianness != 0x10)
	{
		WLog_Print(smartcard->log, WLOG_WARN, "Unsupported CommonTypeHeader Endianness %d", endianness);
		return STATUS_INVALID_PARAMETER;
	}

	if (commonHeaderLength != 8)
	{
		WLog_Print(smartcard->log, WLOG_WARN, "Unsupported CommonTypeHeader CommonHeaderLength %d", commonHeaderLength);
		return STATUS_INVALID_PARAMETER;
	}

	if (filler != 0xCCCCCCCC)
	{
		WLog_Print(smartcard->log, WLOG_WARN, "Unexpected CommonTypeHeader Filler 0x%08X", filler);
		return STATUS_INVALID_PARAMETER;
	}

	return 0;
}

UINT32 smartcard_pack_common_type_header(SMARTCARD_DEVICE* smartcard, wStream* s)
{
	Stream_Write_UINT8(s, 1); /* Version (1 byte) */
	Stream_Write_UINT8(s, 0x10); /* Endianness (1 byte) */
	Stream_Write_UINT16(s, 8); /* CommonHeaderLength (2 bytes) */
	Stream_Write_UINT32(s, 0xCCCCCCCC); /* Filler (4 bytes), should be 0xCCCCCCCC */

	return 0;
}

UINT32 smartcard_unpack_private_type_header(SMARTCARD_DEVICE* smartcard, wStream* s)
{
	UINT32 filler;
	UINT32 objectBufferLength;

	if (Stream_GetRemainingLength(s) < 8)
	{
		WLog_Print(smartcard->log, WLOG_WARN, "PrivateTypeHeader is too short: %d",
				(int) Stream_GetRemainingLength(s));
		return STATUS_BUFFER_TOO_SMALL;
	}

	Stream_Read_UINT32(s, objectBufferLength); /* ObjectBufferLength (4 bytes) */
	Stream_Read_UINT32(s, filler); /* Filler (4 bytes), should be 0x00000000 */

	if (filler != 0x00000000)
	{
		WLog_Print(smartcard->log, WLOG_WARN, "Unexpected PrivateTypeHeader Filler 0x%08X", filler);
		return STATUS_INVALID_PARAMETER;
	}

	if (objectBufferLength != Stream_GetRemainingLength(s))
	{
		WLog_Print(smartcard->log, WLOG_WARN, "PrivateTypeHeader ObjectBufferLength mismatch: Actual: %d, Expected: %d",
				(int) objectBufferLength, Stream_GetRemainingLength(s));
		return STATUS_INVALID_PARAMETER;
	}

	return 0;
}

UINT32 smartcard_pack_private_type_header(SMARTCARD_DEVICE* smartcard, wStream* s, UINT32 objectBufferLength)
{
	Stream_Write_UINT32(s, objectBufferLength); /* ObjectBufferLength (4 bytes) */
	Stream_Write_UINT32(s, 0x00000000); /* Filler (4 bytes), should be 0x00000000 */

	return 0;
}

UINT32 smartcard_unpack_read_offset_align(SMARTCARD_DEVICE* smartcard, wStream* s, UINT32 alignment)
{
	UINT32 pad;
	UINT32 offset;

	offset = Stream_GetPosition(s);

	pad = offset;
	offset = (offset + alignment - 1) & ~(alignment - 1);
	pad = offset - pad;

	if (pad)
		Stream_Seek(s, pad);

	return pad;
}

UINT32 smartcard_unpack_read_size_align(SMARTCARD_DEVICE* smartcard, wStream* s, UINT32 size, UINT32 alignment)
{
	UINT32 pad;

	pad = size;
	size = (size + alignment - 1) & ~(alignment - 1);
	pad = size - pad;

	if (pad)
		Stream_Seek(s, pad);

	return pad;
}

UINT32 smartcard_pack_write_offset_align(SMARTCARD_DEVICE* smartcard, wStream* s, UINT32 alignment)
{
	UINT32 pad;
	UINT32 offset;

	offset = Stream_GetPosition(s);

	pad = offset;
	offset = (offset + alignment - 1) & ~(alignment - 1);
	pad = offset - pad;

	if (pad)
		Stream_Zero(s, pad);

	return pad;
}

UINT32 smartcard_pack_write_size_align(SMARTCARD_DEVICE* smartcard, wStream* s, UINT32 size, UINT32 alignment)
{
	UINT32 pad;

	pad = size;
	size = (size + alignment - 1) & ~(alignment - 1);
	pad = size - pad;

	if (pad)
		Stream_Zero(s, pad);

	return pad;
}

UINT32 smartcard_unpack_redir_scard_context(SMARTCARD_DEVICE* smartcard, wStream* s, REDIR_SCARDCONTEXT* context)
{
	if (Stream_GetRemainingLength(s) < 4)
	{
		WLog_Print(smartcard->log, WLOG_WARN, "REDIR_SCARDCONTEXT is too short: %d",
				(int) Stream_GetRemainingLength(s));
		return STATUS_BUFFER_TOO_SMALL;
	}

	Stream_Read_UINT32(s, context->cbContext); /* cbContext (4 bytes) */

	if ((Stream_GetRemainingLength(s) < context->cbContext) || (!context->cbContext))
	{
		WLog_Print(smartcard->log, WLOG_WARN, "REDIR_SCARDCONTEXT is too short: Actual: %d, Expected: %d",
				(int) Stream_GetRemainingLength(s), context->cbContext);
		return STATUS_BUFFER_TOO_SMALL;
	}

	Stream_Seek_UINT32(s); /* pbContextNdrPtr (4 bytes) */

	if (context->cbContext > Stream_GetRemainingLength(s))
	{
		WLog_Print(smartcard->log, WLOG_WARN, "REDIR_SCARDCONTEXT is too long: Actual: %d, Expected: %d",
				(int) Stream_GetRemainingLength(s), context->cbContext);
		return STATUS_INVALID_PARAMETER;
	}

	return SCARD_S_SUCCESS;
}

UINT32 smartcard_pack_redir_scard_context(SMARTCARD_DEVICE* smartcard, wStream* s, REDIR_SCARDCONTEXT* context)
{
	UINT32 pbContextNdrPtr;

	pbContextNdrPtr = (context->cbContext) ? 0x00020001 : 0;

	Stream_Write_UINT32(s, context->cbContext); /* cbContext (4 bytes) */
	Stream_Write_UINT32(s, pbContextNdrPtr); /* pbContextNdrPtr (4 bytes) */

	return SCARD_S_SUCCESS;
}

UINT32 smartcard_unpack_redir_scard_context_ref(SMARTCARD_DEVICE* smartcard, wStream* s, REDIR_SCARDCONTEXT* context)
{
	UINT32 length;

	if (Stream_GetRemainingLength(s) < 4)
	{
		WLog_Print(smartcard->log, WLOG_WARN, "REDIR_SCARDCONTEXT is too short: Actual: %d, Expected: %d\n",
				(int) Stream_GetRemainingLength(s), 4);
		return STATUS_BUFFER_TOO_SMALL;
	}

	Stream_Read_UINT32(s, length); /* Length (4 bytes) */

	if ((length != 4) && (length != 8))
	{
		WLog_Print(smartcard->log, WLOG_WARN, "REDIR_SCARDCONTEXT length is not 4 or 8: %d\n", length);
		return STATUS_INVALID_PARAMETER;
	}

	if ((Stream_GetRemainingLength(s) < length) || (!length))
	{
		WLog_Print(smartcard->log, WLOG_WARN, "REDIR_SCARDCONTEXT is too short: Actual: %d, Expected: %d\n",
				(int) Stream_GetRemainingLength(s), length);
		return STATUS_BUFFER_TOO_SMALL;
	}

	if (length > 4)
		Stream_Read_UINT64(s, context->pbContext);
	else
		Stream_Read_UINT32(s, context->pbContext);

	return SCARD_S_SUCCESS;
}

UINT32 smartcard_pack_redir_scard_context_ref(SMARTCARD_DEVICE* smartcard, wStream* s, REDIR_SCARDCONTEXT* context)
{
	if (context->cbContext)
	{
		Stream_Write_UINT32(s, context->cbContext); /* Length (4 bytes) */

		if (context->cbContext > 4)
			Stream_Write_UINT64(s, context->pbContext);
		else if (context->cbContext > 0)
			Stream_Write_UINT32(s, context->pbContext);
	}

	return SCARD_S_SUCCESS;
}

UINT32 smartcard_unpack_redir_scard_handle(SMARTCARD_DEVICE* smartcard, wStream* s, REDIR_SCARDHANDLE* handle)
{
	UINT32 status;
	UINT32 length;

	status = smartcard_unpack_redir_scard_context(smartcard, s, &(handle->Context));

	if (status)
		return status;

	if (Stream_GetRemainingLength(s) < 4)
	{
		WLog_Print(smartcard->log, WLOG_WARN, "SCARDHANDLE is too short: %d",
				(int) Stream_GetRemainingLength(s));
		return STATUS_BUFFER_TOO_SMALL;
	}

	Stream_Read_UINT32(s, length); /* Length (4 bytes) */

	if ((Stream_GetRemainingLength(s) < length) || (!length))
	{
		WLog_Print(smartcard->log, WLOG_WARN, "SCARDHANDLE is too short: Actual: %d, Expected: %d",
				(int) Stream_GetRemainingLength(s), length);
		return STATUS_BUFFER_TOO_SMALL;
	}

	Stream_Seek_UINT32(s); /* NdrPtr (4 bytes) */

	return 0;
}

UINT32 smartcard_pack_redir_scard_handle(SMARTCARD_DEVICE* smartcard, wStream* s, REDIR_SCARDHANDLE* handle)
{
	UINT32 status;
	UINT32 pbHandleNdrPtr;

	status = smartcard_pack_redir_scard_context(smartcard, s, &(handle->Context));

	if (status)
		return status;

	pbHandleNdrPtr = (handle->cbHandle) ? 0x00020002 : 0;

	Stream_Write_UINT32(s, handle->cbHandle); /* cbHandle (4 bytes) */
	Stream_Write_UINT32(s, pbHandleNdrPtr); /* pbHandleNdrPtr (4 bytes) */

	return SCARD_S_SUCCESS;
}

UINT32 smartcard_unpack_redir_scard_handle_ref(SMARTCARD_DEVICE* smartcard, wStream* s, REDIR_SCARDHANDLE* handle)
{
	UINT32 length;
	UINT32 status;

	status = smartcard_unpack_redir_scard_context_ref(smartcard, s, &(handle->Context));

	if (status)
		return status;

	if (Stream_GetRemainingLength(s) < 4)
	{
		WLog_Print(smartcard->log, WLOG_WARN, "REDIR_SCARDHANDLE is too short: Actual: %d, Expected: %d\n",
				(int) Stream_GetRemainingLength(s), 4);
		return STATUS_BUFFER_TOO_SMALL;
	}

	Stream_Read_UINT32(s, length); /* Length (4 bytes) */

	if ((length != 4) && (length != 8))
	{
		WLog_Print(smartcard->log, WLOG_WARN, "REDIR_SCARDHANDLE length is not 4 or 8: %d\n", length);
		return STATUS_INVALID_PARAMETER;
	}

	if ((Stream_GetRemainingLength(s) < length) || (!length))
	{
		WLog_Print(smartcard->log, WLOG_WARN, "REDIR_SCARDHANDLE is too short: Actual: %d, Expected: %d\n",
				(int) Stream_GetRemainingLength(s), length);
		return STATUS_BUFFER_TOO_SMALL;
	}

	if (length > 4)
		Stream_Read_UINT64(s, handle->pbHandle);
	else
		Stream_Read_UINT32(s, handle->pbHandle);

	return 0;
}

UINT32 smartcard_pack_redir_scard_handle_ref(SMARTCARD_DEVICE* smartcard, wStream* s, REDIR_SCARDHANDLE* handle)
{
	UINT32 status;

	status = smartcard_pack_redir_scard_context_ref(smartcard, s, &(handle->Context));

	if (status)
		return status;

	if (handle->cbHandle)
	{
		Stream_Write_UINT32(s, handle->cbHandle); /* Length (4 bytes) */

		if (handle->cbHandle > 4)
			Stream_Write_UINT64(s, handle->pbHandle);
		else
			Stream_Write_UINT32(s, handle->pbHandle);
	}

	return 0;
}

UINT32 smartcard_unpack_establish_context_call(SMARTCARD_DEVICE* smartcard, wStream* s, EstablishContext_Call* call)
{
	if (Stream_GetRemainingLength(s) < 4)
	{
		WLog_Print(smartcard->log, WLOG_WARN, "EstablishContext_Call is too short: Actual: %d, Expected: %d\n",
				(int) Stream_GetRemainingLength(s), 4);
		return STATUS_BUFFER_TOO_SMALL;
	}

	Stream_Read_UINT32(s, call->dwScope); /* dwScope (4 bytes) */

	return SCARD_S_SUCCESS;
}

UINT32 smartcard_pack_establish_context_return(SMARTCARD_DEVICE* smartcard, wStream* s, EstablishContext_Return* ret)
{
	UINT32 status;

	status = smartcard_pack_redir_scard_context(smartcard, s, &(ret->Context));

	if (status)
		return status;

	status = smartcard_pack_redir_scard_context_ref(smartcard, s, &(ret->Context));

	if (status)
		return status;

	return SCARD_S_SUCCESS;
}

UINT32 smartcard_unpack_context_call(SMARTCARD_DEVICE* smartcard, wStream* s, Context_Call* call)
{
	UINT32 status;

	status = smartcard_unpack_redir_scard_context(smartcard, s, &(call->Context));

	if (status)
		return status;

	status = smartcard_unpack_redir_scard_context_ref(smartcard, s, &(call->Context));

	if (status)
		return status;

	return SCARD_S_SUCCESS;
}

UINT32 smartcard_unpack_list_readers_call(SMARTCARD_DEVICE* smartcard, wStream* s, ListReaders_Call* call)
{
	UINT32 status;
	UINT32 mszGroupsNdrPtr;

	call->mszGroups = NULL;

	status = smartcard_unpack_redir_scard_context(smartcard, s, &(call->Context));

	if (status)
		return status;

	if (Stream_GetRemainingLength(s) < 16)
	{
		WLog_Print(smartcard->log, WLOG_WARN, "ListReaders_Call is too short: %d",
				(int) Stream_GetRemainingLength(s));
		return STATUS_BUFFER_TOO_SMALL;
	}

	Stream_Read_UINT32(s, call->cBytes); /* cBytes (4 bytes) */

	if (Stream_GetRemainingLength(s) < call->cBytes)
	{
		WLog_Print(smartcard->log, WLOG_WARN, "ListReaders_Call is too short: Actual: %d, Expected: %d",
				(int) Stream_GetRemainingLength(s), call->cBytes);
		return STATUS_BUFFER_TOO_SMALL;
	}

	Stream_Read_UINT32(s, mszGroupsNdrPtr); /* mszGroupsNdrPtr (4 bytes) */

	Stream_Read_UINT32(s, call->fmszReadersIsNULL); /* fmszReadersIsNULL (4 bytes) */
	Stream_Read_UINT32(s, call->cchReaders); /* cchReaders (4 bytes) */

	if (Stream_GetRemainingLength(s) < 4)
	{
		WLog_Print(smartcard->log, WLOG_WARN, "ListReaders_Call is too short: %d",
				(int) Stream_GetRemainingLength(s));
		return STATUS_BUFFER_TOO_SMALL;
	}

	if (mszGroupsNdrPtr)
	{
		WLog_Print(smartcard->log, WLOG_WARN, "ListReaders_Call unimplemented mszGroups parsing");
	}

	status = smartcard_unpack_redir_scard_context_ref(smartcard, s, &(call->Context));

	if (status)
		return status;

	return SCARD_S_SUCCESS;
}

UINT32 smartcard_pack_list_readers_return(SMARTCARD_DEVICE* smartcard, wStream* s, ListReaders_Return* ret)
{
	Stream_Write_UINT32(s, ret->cBytes); /* cBytes (4 bytes) */
	Stream_Write_UINT32(s, 0x00020008); /* mszNdrPtr (4 bytes) */
	Stream_Write_UINT32(s, ret->cBytes); /* mszNdrLen (4 bytes) */
<<<<<<< HEAD
	Stream_Write(s, ret->msz, ret->cBytes);
	smartcard_pack_write_size_align(smartcard, s, ret->cBytes, 4);
=======
	
	if (ret->msz)
		Stream_Write(s, ret->msz, ret->cBytes);
	else
		Stream_Zero(s, ret->cBytes);
	
	smartcard_pack_write_offset_align(smartcard, s, 4);
>>>>>>> 3a428b87

	return SCARD_S_SUCCESS;
}

UINT32 smartcard_unpack_connect_common(SMARTCARD_DEVICE* smartcard, wStream* s, Connect_Common* common)
{
	UINT32 status;

	if (Stream_GetRemainingLength(s) < 8)
	{
		WLog_Print(smartcard->log, WLOG_WARN, "Connect_Common is too short: %d",
				(int) Stream_GetRemainingLength(s));
		return STATUS_BUFFER_TOO_SMALL;
	}

	status = smartcard_unpack_redir_scard_context(smartcard, s, &(common->Context));

	if (status)
		return status;

	Stream_Read_UINT32(s, common->dwShareMode); /* dwShareMode (4 bytes) */
	Stream_Read_UINT32(s, common->dwPreferredProtocols); /* dwPreferredProtocols (4 bytes) */

	return SCARD_S_SUCCESS;
}

UINT32 smartcard_unpack_connect_a_call(SMARTCARD_DEVICE* smartcard, wStream* s, ConnectA_Call* call)
{
	UINT32 status;
	UINT32 count;

	call->szReader = NULL;

	if (Stream_GetRemainingLength(s) < 4)
	{
		WLog_Print(smartcard->log, WLOG_WARN, "ConnectA_Call is too short: %d",
				(int) Stream_GetRemainingLength(s));
		return STATUS_BUFFER_TOO_SMALL;
	}

	Stream_Seek_UINT32(s); /* szReaderNdrPtr (4 bytes) */

	status = smartcard_unpack_connect_common(smartcard, s, &(call->Common));

	if (status)
		return status;

	/* szReader */

	Stream_Seek_UINT32(s); /* NdrMaxCount (4 bytes) */
	Stream_Seek_UINT32(s); /* NdrOffset (4 bytes) */
	Stream_Read_UINT32(s, count); /* NdrActualCount (4 bytes) */

	call->szReader = malloc(count + 1);
	Stream_Read(s, call->szReader, count);
	smartcard_unpack_read_size_align(smartcard, s, count, 4);
	call->szReader[count] = '\0';

	smartcard_unpack_redir_scard_context_ref(smartcard, s, &(call->Common.Context));

	return SCARD_S_SUCCESS;
}

UINT32 smartcard_unpack_connect_w_call(SMARTCARD_DEVICE* smartcard, wStream* s, ConnectW_Call* call)
{
	UINT32 status;
	UINT32 count;

	call->szReader = NULL;

	if (Stream_GetRemainingLength(s) < 4)
	{
		WLog_Print(smartcard->log, WLOG_WARN, "ConnectA_Call is too short: %d",
				(int) Stream_GetRemainingLength(s));
		return STATUS_BUFFER_TOO_SMALL;
	}

	Stream_Seek_UINT32(s); /* szReaderNdrPtr (4 bytes) */

	status = smartcard_unpack_connect_common(smartcard, s, &(call->Common));

	if (status)
		return status;

	/* szReader */

	Stream_Seek_UINT32(s); /* NdrMaxCount (4 bytes) */
	Stream_Seek_UINT32(s); /* NdrOffset (4 bytes) */
	Stream_Read_UINT32(s, count); /* NdrActualCount (4 bytes) */

	call->szReader = malloc((count + 1) * 2);
	Stream_Read(s, call->szReader, (count * 2));
	smartcard_unpack_read_size_align(smartcard, s, (count * 2), 4);
	call->szReader[count] = '\0';

	smartcard_unpack_redir_scard_context_ref(smartcard, s, &(call->Common.Context));

	return SCARD_S_SUCCESS;
}

UINT32 smartcard_pack_connect_return(SMARTCARD_DEVICE* smartcard, wStream* s, Connect_Return* ret)
{
	UINT32 status;

	status = smartcard_pack_redir_scard_handle(smartcard, s, &(ret->hCard));

	if (status)
		return status;

	Stream_Write_UINT32(s, ret->dwActiveProtocol); /* dwActiveProtocol (4 bytes) */

	status = smartcard_pack_redir_scard_handle_ref(smartcard, s, &(ret->hCard));

	if (status)
		return status;

	return SCARD_S_SUCCESS;
}

UINT32 smartcard_unpack_reconnect_call(SMARTCARD_DEVICE* smartcard, wStream* s, Reconnect_Call* call)
{
	UINT32 status;

	status = smartcard_unpack_redir_scard_handle(smartcard, s, &(call->hCard));

	if (status)
		return status;

	if (Stream_GetRemainingLength(s) < 12)
	{
		WLog_Print(smartcard->log, WLOG_WARN, "Reconnect_Call is too short: %d",
				(int) Stream_GetRemainingLength(s));
		return STATUS_BUFFER_TOO_SMALL;
	}

	Stream_Read_UINT32(s, call->dwShareMode); /* dwShareMode (4 bytes) */
	Stream_Read_UINT32(s, call->dwPreferredProtocols); /* dwPreferredProtocols (4 bytes) */
	Stream_Read_UINT32(s, call->dwInitialization); /* dwInitialization (4 bytes) */

	status = smartcard_unpack_redir_scard_handle_ref(smartcard, s, &(call->hCard));

	if (status)
		return status;

	return SCARD_S_SUCCESS;
}

UINT32 smartcard_pack_reconnect_return(SMARTCARD_DEVICE* smartcard, wStream* s, Reconnect_Return* ret)
{
	Stream_Write_UINT32(s, ret->dwActiveProtocol); /* dwActiveProtocol (4 bytes) */

	return SCARD_S_SUCCESS;
}

UINT32 smartcard_unpack_hcard_and_disposition_call(SMARTCARD_DEVICE* smartcard, wStream* s, HCardAndDisposition_Call* call)
{
	UINT32 status;

	status = smartcard_unpack_redir_scard_handle(smartcard, s, &(call->hCard));

	if (status)
		return status;

	if (Stream_GetRemainingLength(s) < 4)
	{
		WLog_Print(smartcard->log, WLOG_WARN, "HCardAndDisposition_Call is too short: %d",
				(int) Stream_GetRemainingLength(s));
		return STATUS_BUFFER_TOO_SMALL;
	}

	Stream_Read_UINT32(s, call->dwDisposition); /* dwDisposition (4 bytes) */

	status = smartcard_unpack_redir_scard_handle_ref(smartcard, s, &(call->hCard));

	if (status)
		return status;

	return SCARD_S_SUCCESS;
}

UINT32 smartcard_unpack_get_status_change_a_call(SMARTCARD_DEVICE* smartcard, wStream* s, GetStatusChangeA_Call* call)
{
	int index;
	UINT32 count;
	UINT32 status;
	UINT32 szReaderNdrPtr;
	ReaderStateA* readerState;
	UINT32 rgReaderStatesNdrPtr;

	call->rgReaderStates = NULL;

	status = smartcard_unpack_redir_scard_context(smartcard, s, &(call->Context));

	if (status)
		return status;

	if (Stream_GetRemainingLength(s) < 12)
	{
		WLog_Print(smartcard->log, WLOG_WARN, "GetStatusChangeA_Call is too short: %d",
				(int) Stream_GetRemainingLength(s));
		return STATUS_BUFFER_TOO_SMALL;
	}

	Stream_Read_UINT32(s, call->dwTimeOut); /* dwTimeOut (4 bytes) */
	Stream_Read_UINT32(s, call->cReaders); /* cReaders (4 bytes) */
	Stream_Read_UINT32(s, rgReaderStatesNdrPtr); /* rgReaderStatesNdrPtr (4 bytes) */

	status = smartcard_unpack_redir_scard_context_ref(smartcard, s, &(call->Context));

	if (status)
		return status;

	if (Stream_GetRemainingLength(s) < 4)
	{
		WLog_Print(smartcard->log, WLOG_WARN, "GetStatusChangeA_Call is too short: %d",
				(int) Stream_GetRemainingLength(s));
		return STATUS_BUFFER_TOO_SMALL;
	}

	Stream_Read_UINT32(s, count); /* NdrCount (4 bytes) */

	if (count != call->cReaders)
	{
		WLog_Print(smartcard->log, WLOG_WARN,
				"GetStatusChangeA_Call unexpected reader count: Actual: %d, Expected: %d",
				(int) count, call->cReaders);
		return STATUS_INVALID_PARAMETER;
	}

	if (call->cReaders > 0)
	{
		call->rgReaderStates = (ReaderStateA*) calloc(call->cReaders, sizeof(ReaderStateA));

		for (index = 0; index < call->cReaders; index++)
		{
			readerState = &call->rgReaderStates[index];

			if (Stream_GetRemainingLength(s) < 52)
			{
				WLog_Print(smartcard->log, WLOG_WARN, "GetStatusChangeA_Call is too short: %d",
						(int) Stream_GetRemainingLength(s));
				return STATUS_BUFFER_TOO_SMALL;
			}

			Stream_Read_UINT32(s, szReaderNdrPtr); /* szReaderNdrPtr (4 bytes) */
			Stream_Read_UINT32(s, readerState->Common.dwCurrentState); /* dwCurrentState (4 bytes) */
			Stream_Read_UINT32(s, readerState->Common.dwEventState); /* dwEventState (4 bytes) */
			Stream_Read_UINT32(s, readerState->Common.cbAtr); /* cbAtr (4 bytes) */
			Stream_Read(s, readerState->Common.rgbAtr, 32); /* rgbAtr [0..32] (32 bytes) */
			Stream_Seek_UINT32(s); /* rgbAtr [32..36] (4 bytes) */

			/* what is this used for? */
			readerState->Common.dwCurrentState &= 0x0000FFFF;
			readerState->Common.dwEventState = 0;
		}

		for (index = 0; index < call->cReaders; index++)
		{
			readerState = &call->rgReaderStates[index];

			if (Stream_GetRemainingLength(s) < 12)
			{
				WLog_Print(smartcard->log, WLOG_WARN, "GetStatusChangeA_Call is too short: %d",
						(int) Stream_GetRemainingLength(s));
				return STATUS_BUFFER_TOO_SMALL;
			}

			Stream_Seek_UINT32(s); /* NdrMaxCount (4 bytes) */
			Stream_Seek_UINT32(s); /* NdrOffset (4 bytes) */
			Stream_Read_UINT32(s, count); /* NdrActualCount (4 bytes) */

			if (Stream_GetRemainingLength(s) < count)
			{
				WLog_Print(smartcard->log, WLOG_WARN, "GetStatusChangeA_Call is too short: %d",
						(int) Stream_GetRemainingLength(s));
				return STATUS_BUFFER_TOO_SMALL;
			}

			readerState->szReader = malloc(count + 1);
			Stream_Read(s, readerState->szReader, count);
			smartcard_unpack_read_size_align(smartcard, s, count, 4);
			readerState->szReader[count] = '\0';

			if (!readerState->szReader)
			{
				WLog_Print(smartcard->log, WLOG_WARN, "GetStatusChangeA_Call null reader name");
				return STATUS_INVALID_PARAMETER;
			}

			if (strcmp((char*) readerState->szReader, SMARTCARD_PNP_NOTIFICATION_A) == 0)
			{
				readerState->Common.dwCurrentState |= SCARD_STATE_IGNORE;
			}
		}
	}

	return SCARD_S_SUCCESS;
}

UINT32 smartcard_unpack_get_status_change_w_call(SMARTCARD_DEVICE* smartcard, wStream* s, GetStatusChangeW_Call* call)
{
	int index;
	UINT32 count;
	UINT32 status;
	ReaderStateW* readerState;
	UINT32 rgReaderStatesNdrPtr;

	call->rgReaderStates = NULL;

	status = smartcard_unpack_redir_scard_context(smartcard, s, &(call->Context));

	if (status)
		return status;

	if (Stream_GetRemainingLength(s) < 12)
	{
		WLog_Print(smartcard->log, WLOG_WARN, "GetStatusChangeW_Call is too short: %d",
				(int) Stream_GetRemainingLength(s));
		return STATUS_BUFFER_TOO_SMALL;
	}

	Stream_Read_UINT32(s, call->dwTimeOut); /* dwTimeOut (4 bytes) */
	Stream_Read_UINT32(s, call->cReaders); /* cReaders (4 bytes) */
	Stream_Read_UINT32(s, rgReaderStatesNdrPtr); /* rgReaderStatesNdrPtr (4 bytes) */

	status = smartcard_unpack_redir_scard_context_ref(smartcard, s, &(call->Context));

	if (status)
		return status;

	if (Stream_GetRemainingLength(s) < 4)
	{
		WLog_Print(smartcard->log, WLOG_WARN, "GetStatusChangeW_Call is too short: %d",
				(int) Stream_GetRemainingLength(s));
		return STATUS_BUFFER_TOO_SMALL;
	}

	Stream_Seek_UINT32(s); /* NdrConformant (4 bytes) */

	if (call->cReaders > 0)
	{
		call->rgReaderStates = (ReaderStateW*) calloc(call->cReaders, sizeof(ReaderStateW));

		for (index = 0; index < call->cReaders; index++)
		{
			readerState = &call->rgReaderStates[index];

			if (Stream_GetRemainingLength(s) < 52)
			{
				WLog_Print(smartcard->log, WLOG_WARN, "GetStatusChangeW_Call is too short: %d",
						(int) Stream_GetRemainingLength(s));
				return STATUS_BUFFER_TOO_SMALL;
			}

			Stream_Seek_UINT32(s); /* (4 bytes) */
			Stream_Read_UINT32(s, readerState->Common.dwCurrentState); /* dwCurrentState (4 bytes) */
			Stream_Read_UINT32(s, readerState->Common.dwEventState); /* dwEventState (4 bytes) */
			Stream_Read_UINT32(s, readerState->Common.cbAtr); /* cbAtr (4 bytes) */
			Stream_Read(s, readerState->Common.rgbAtr, 32); /* rgbAtr [0..32] (32 bytes) */
			Stream_Seek_UINT32(s); /* rgbAtr [32..36] (4 bytes) */

			/* what is this used for? */
			readerState->Common.dwCurrentState &= 0x0000FFFF;
			readerState->Common.dwEventState = 0;
		}

		for (index = 0; index < call->cReaders; index++)
		{
			readerState = &call->rgReaderStates[index];

			if (Stream_GetRemainingLength(s) < 12)
			{
				WLog_Print(smartcard->log, WLOG_WARN, "GetStatusChangeW_Call is too short: %d",
						(int) Stream_GetRemainingLength(s));
				return STATUS_BUFFER_TOO_SMALL;
			}

			Stream_Seek_UINT32(s); /* NdrMaxCount (4 bytes) */
			Stream_Seek_UINT32(s); /* NdrOffset (4 bytes) */
			Stream_Read_UINT32(s, count); /* NdrActualCount (4 bytes) */

			if (Stream_GetRemainingLength(s) < (count * 2))
			{
				WLog_Print(smartcard->log, WLOG_WARN, "GetStatusChangeW_Call is too short: %d",
						(int) Stream_GetRemainingLength(s));
				return STATUS_BUFFER_TOO_SMALL;
			}

			readerState->szReader = malloc((count + 1) * 2);
			Stream_Read(s, readerState->szReader, (count * 2));
			smartcard_unpack_read_size_align(smartcard, s, (count * 2), 4);
			readerState->szReader[count] = '\0';

			if (!readerState->szReader)
			{
				WLog_Print(smartcard->log, WLOG_WARN, "GetStatusChangeW_Call null reader name");
				return STATUS_INVALID_PARAMETER;
			}

			if (_wcscmp((WCHAR*) readerState->szReader, SMARTCARD_PNP_NOTIFICATION_W) == 0)
			{
				readerState->Common.dwCurrentState |= SCARD_STATE_IGNORE;
			}
		}
	}

	return SCARD_S_SUCCESS;
}

UINT32 smartcard_pack_get_status_change_return(SMARTCARD_DEVICE* smartcard, wStream* s, GetStatusChange_Return* ret)
{
	int index;
	ReaderState_Return* rgReaderState;

	Stream_Write_UINT32(s, ret->cReaders); /* cReaders (4 bytes) */
	Stream_Write_UINT32(s, 0x00020100); /* rgReaderStatesNdrPtr (4 bytes) */
	Stream_Write_UINT32(s, ret->cReaders); /* rgReaderStatesNdrCount (4 bytes) */

	for (index = 0; index < ret->cReaders; index++)
	{
		rgReaderState = &(ret->rgReaderStates[index]);
		Stream_Write_UINT32(s, rgReaderState->dwCurrentState); /* dwCurrentState (4 bytes) */
		Stream_Write_UINT32(s, rgReaderState->dwEventState); /* dwEventState (4 bytes) */
		Stream_Write_UINT32(s, rgReaderState->cbAtr); /* cbAtr (4 bytes) */
		Stream_Write(s, rgReaderState->rgbAtr, 32); /* rgbAtr [0..32] (32 bytes) */
		Stream_Zero(s, 4); /* rgbAtr [32..36] (4 bytes) */
	}

	return SCARD_S_SUCCESS;
}

UINT32 smartcard_unpack_state_call(SMARTCARD_DEVICE* smartcard, wStream* s, State_Call* call)
{
	UINT32 status;

	status = smartcard_unpack_redir_scard_handle(smartcard, s, &(call->hCard));

	if (status)
		return status;

	if (Stream_GetRemainingLength(s) < 8)
	{
		WLog_Print(smartcard->log, WLOG_WARN, "State_Call is too short: %d",
				(int) Stream_GetRemainingLength(s));
		return STATUS_BUFFER_TOO_SMALL;
	}

	Stream_Read_UINT32(s, call->fpbAtrIsNULL); /* fpbAtrIsNULL (4 bytes) */
	Stream_Read_UINT32(s, call->cbAtrLen); /* cbAtrLen (4 bytes) */

	status = smartcard_unpack_redir_scard_handle_ref(smartcard, s, &(call->hCard));

	if (status)
		return status;

	return SCARD_S_SUCCESS;
}

UINT32 smartcard_pack_state_return(SMARTCARD_DEVICE* smartcard, wStream* s, State_Return* ret)
{
	Stream_Write_UINT32(s, ret->dwState); /* dwState (4 bytes) */
	Stream_Write_UINT32(s, ret->dwProtocol); /* dwProtocol (4 bytes) */
	Stream_Write_UINT32(s, ret->cbAtrLen); /* cbAtrLen (4 bytes) */
	Stream_Write_UINT32(s, 0x00020020); /* rgAtrNdrPtr (4 bytes) */
	Stream_Write_UINT32(s, ret->cbAtrLen); /* rgAtrLength (4 bytes) */
	Stream_Write(s, ret->rgAtr, ret->cbAtrLen); /* rgAtr */
	smartcard_pack_write_size_align(smartcard, s, ret->cbAtrLen, 4);

	return SCARD_S_SUCCESS;
}

UINT32 smartcard_unpack_status_call(SMARTCARD_DEVICE* smartcard, wStream* s, Status_Call* call)
{
	UINT32 status;

	status = smartcard_unpack_redir_scard_handle(smartcard, s, &(call->hCard));

	if (status)
		return status;

	if (Stream_GetRemainingLength(s) < 12)
	{
		WLog_Print(smartcard->log, WLOG_WARN, "Status_Call is too short: %d",
				(int) Stream_GetRemainingLength(s));
		return STATUS_BUFFER_TOO_SMALL;
	}

	Stream_Read_UINT32(s, call->fmszReaderNamesIsNULL); /* fmszReaderNamesIsNULL (4 bytes) */
	Stream_Read_UINT32(s, call->cchReaderLen); /* cchReaderLen (4 bytes) */
	Stream_Read_UINT32(s, call->cbAtrLen); /* cbAtrLen (4 bytes) */

	status = smartcard_unpack_redir_scard_handle_ref(smartcard, s, &(call->hCard));

	if (status)
		return status;

	return SCARD_S_SUCCESS;
}

UINT32 smartcard_pack_status_return(SMARTCARD_DEVICE* smartcard, wStream* s, Status_Return* ret)
{
	Stream_Write_UINT32(s, ret->cBytes); /* cBytes (4 bytes) */
	Stream_Write_UINT32(s, 0x00020010); /* mszReaderNamesNdrPtr (4 bytes) */
	Stream_Write_UINT32(s, ret->dwState); /* dwState (4 bytes) */
	Stream_Write_UINT32(s, ret->dwProtocol); /* dwProtocol (4 bytes) */
	Stream_Write(s, ret->pbAtr, 32); /* pbAtr (32 bytes) */
	Stream_Write_UINT32(s, ret->cbAtrLen); /* cbAtrLen (4 bytes) */

	Stream_Write_UINT32(s, ret->cBytes); /* mszReaderNamesNdrLen (4 bytes) */
<<<<<<< HEAD
	Stream_Write(s, ret->mszReaderNames, ret->cBytes);
	smartcard_pack_write_size_align(smartcard, s, ret->cBytes, 4);
=======
	
	if (ret->mszReaderNames)
		Stream_Write(s, ret->mszReaderNames, ret->cBytes);
	else
		Stream_Zero(s, ret->cBytes);
	
	smartcard_pack_write_offset_align(smartcard, s, 4);
>>>>>>> 3a428b87

	return SCARD_S_SUCCESS;
}

UINT32 smartcard_unpack_get_attrib_call(SMARTCARD_DEVICE* smartcard, wStream* s, GetAttrib_Call* call)
{
	UINT32 status;

	status = smartcard_unpack_redir_scard_handle(smartcard, s, &(call->hCard));

	if (status)
		return status;

	if (Stream_GetRemainingLength(s) < 12)
	{
		WLog_Print(smartcard->log, WLOG_WARN, "GetAttrib_Call is too short: %d",
				(int) Stream_GetRemainingLength(s));
		return STATUS_BUFFER_TOO_SMALL;
	}

	Stream_Read_UINT32(s, call->dwAttrId); /* dwAttrId (4 bytes) */
	Stream_Read_UINT32(s, call->fpbAttrIsNULL); /* fpbAttrIsNULL (4 bytes) */
	Stream_Read_UINT32(s, call->cbAttrLen); /* cbAttrLen (4 bytes) */

	status = smartcard_unpack_redir_scard_handle_ref(smartcard, s, &(call->hCard));

	if (status)
		return status;

	return SCARD_S_SUCCESS;
}

UINT32 smartcard_pack_get_attrib_return(SMARTCARD_DEVICE* smartcard, wStream* s, GetAttrib_Return* ret)
{
	Stream_Write_UINT32(s, ret->cbAttrLen); /* cbAttrLen (4 bytes) */
	Stream_Write_UINT32(s, 0x00020080); /* pbAttrNdrPtr (4 bytes) */
	Stream_Write_UINT32(s, ret->cbAttrLen); /* pbAttrNdrCount (4 bytes) */

	if (!ret->pbAttr)
		Stream_Zero(s, ret->cbAttrLen); /* pbAttr */
	else
		Stream_Write(s, ret->pbAttr, ret->cbAttrLen); /* pbAttr */

	smartcard_pack_write_size_align(smartcard, s, ret->cbAttrLen, 4);

	return SCARD_S_SUCCESS;
}

UINT32 smartcard_unpack_control_call(SMARTCARD_DEVICE* smartcard, wStream* s, Control_Call* call)
{
	UINT32 status;
	UINT32 length;

	call->pvInBuffer = NULL;

	status = smartcard_unpack_redir_scard_handle(smartcard, s, &(call->hCard));

	if (status)
		return status;

	if (Stream_GetRemainingLength(s) < 20)
	{
		WLog_Print(smartcard->log, WLOG_WARN, "Control_Call is too short: %d",
				(int) Stream_GetRemainingLength(s));
		return STATUS_BUFFER_TOO_SMALL;
	}

	Stream_Read_UINT32(s, call->dwControlCode); /* dwControlCode (4 bytes) */
	Stream_Read_UINT32(s, call->cbInBufferSize); /* cbInBufferSize (4 bytes) */
	Stream_Seek_UINT32(s); /* pvInBufferNdrPtr (4 bytes) */
	Stream_Read_UINT32(s, call->fpvOutBufferIsNULL); /* fpvOutBufferIsNULL (4 bytes) */
	Stream_Read_UINT32(s, call->cbOutBufferSize); /* cbOutBufferSize (4 bytes) */

	status = smartcard_unpack_redir_scard_handle_ref(smartcard, s, &(call->hCard));

	if (status)
		return status;

	if (call->cbInBufferSize)
	{
		if (Stream_GetRemainingLength(s) < 4)
		{
			WLog_Print(smartcard->log, WLOG_WARN, "Control_Call is too short: %d",
					(int) Stream_GetRemainingLength(s));
			return STATUS_BUFFER_TOO_SMALL;
		}

		Stream_Read_UINT32(s, length); /* Length (4 bytes) */

		if (Stream_GetRemainingLength(s) < length)
		{
			WLog_Print(smartcard->log, WLOG_WARN, "Control_Call is too short: %d",
					(int) Stream_GetRemainingLength(s));
			return STATUS_BUFFER_TOO_SMALL;
		}

		call->pvInBuffer = (BYTE*) malloc(length);
		call->cbInBufferSize = length;

		Stream_Read(s, call->pvInBuffer, length);
	}

	return SCARD_S_SUCCESS;
}

UINT32 smartcard_pack_control_return(SMARTCARD_DEVICE* smartcard, wStream* s, Control_Return* ret)
{
	Stream_Write_UINT32(s, ret->cbOutBufferSize); /* cbOutBufferSize (4 bytes) */
	Stream_Write_UINT32(s, 0x00020040); /* pvOutBufferPointer (4 bytes) */
	Stream_Write_UINT32(s, ret->cbOutBufferSize); /* pvOutBufferLength (4 bytes) */

	if (ret->cbOutBufferSize > 0)
	{
		Stream_Write(s, ret->pvOutBuffer, ret->cbOutBufferSize); /* pvOutBuffer */
		smartcard_pack_write_size_align(smartcard, s, ret->cbOutBufferSize, 4);
	}

	return SCARD_S_SUCCESS;
}

UINT32 smartcard_unpack_transmit_call(SMARTCARD_DEVICE* smartcard, wStream* s, Transmit_Call* call)
{
	UINT32 status;
	UINT32 length;
	BYTE* pbExtraBytes;
	UINT32 pbExtraBytesNdrPtr;
	UINT32 pbSendBufferNdrPtr;
	UINT32 pioRecvPciNdrPtr;
	SCardIO_Request ioSendPci;
	SCardIO_Request ioRecvPci;

	call->pioSendPci = NULL;
	call->pioRecvPci = NULL;
	call->pbSendBuffer = NULL;

	status = smartcard_unpack_redir_scard_handle(smartcard, s, &(call->hCard));

	if (status)
		return status;

	if (Stream_GetRemainingLength(s) < 32)
	{
		WLog_Print(smartcard->log, WLOG_WARN, "Transmit_Call is too short: Actual: %d, Expected: %d",
				(int) Stream_GetRemainingLength(s), 32);
		return STATUS_BUFFER_TOO_SMALL;
	}

	Stream_Read_UINT32(s, ioSendPci.dwProtocol); /* dwProtocol (4 bytes) */
	Stream_Read_UINT32(s, ioSendPci.cbExtraBytes); /* cbExtraBytes (4 bytes) */
	Stream_Read_UINT32(s, pbExtraBytesNdrPtr); /* pbExtraBytesNdrPtr (4 bytes) */
	Stream_Read_UINT32(s, call->cbSendLength); /* cbSendLength (4 bytes) */
	Stream_Read_UINT32(s, pbSendBufferNdrPtr); /* pbSendBufferNdrPtr (4 bytes) */
	Stream_Read_UINT32(s, pioRecvPciNdrPtr); /* pioRecvPciNdrPtr (4 bytes) */
	Stream_Read_UINT32(s, call->fpbRecvBufferIsNULL); /* fpbRecvBufferIsNULL (4 bytes) */
	Stream_Read_UINT32(s, call->cbRecvLength); /* cbRecvLength (4 bytes) */

	if (ioSendPci.cbExtraBytes > 1024)
	{
		WLog_Print(smartcard->log, WLOG_WARN, "Transmit_Call ioSendPci.cbExtraBytes is out of bounds: %d (max: %d)",
				(int) ioSendPci.cbExtraBytes, 1024);
		return STATUS_INVALID_PARAMETER;
	}

	if (call->cbSendLength > 66560)
	{
		WLog_Print(smartcard->log, WLOG_WARN, "Transmit_Call cbSendLength is out of bounds: %d (max: %d)",
				(int) ioSendPci.cbExtraBytes, 66560);
		return STATUS_INVALID_PARAMETER;
	}

	status = smartcard_unpack_redir_scard_handle_ref(smartcard, s, &(call->hCard));

	if (status)
		return status;

	if (ioSendPci.cbExtraBytes && !pbExtraBytesNdrPtr)
	{
		WLog_Print(smartcard->log, WLOG_WARN,
				"Transmit_Call cbExtraBytes is non-zero but pbExtraBytesNdrPtr is null");
		return STATUS_INVALID_PARAMETER;
	}

	if (pbExtraBytesNdrPtr)
	{
		if (Stream_GetRemainingLength(s) < 4)
		{
			WLog_Print(smartcard->log, WLOG_WARN, "Transmit_Call is too short: %d",
					(int) Stream_GetRemainingLength(s));
			return STATUS_BUFFER_TOO_SMALL;
		}

		Stream_Read_UINT32(s, length); /* Length (4 bytes) */

		if (Stream_GetRemainingLength(s) < ioSendPci.cbExtraBytes)
		{
			WLog_Print(smartcard->log, WLOG_WARN,
					"Transmit_Call is too short: Actual: %d, Expected: %d (ioSendPci.cbExtraBytes)",
					(int) Stream_GetRemainingLength(s), (int) ioSendPci.cbExtraBytes);
			return STATUS_BUFFER_TOO_SMALL;
		}

		ioSendPci.pbExtraBytes = (BYTE*) Stream_Pointer(s);

		call->pioSendPci = (LPSCARD_IO_REQUEST) malloc(sizeof(SCARD_IO_REQUEST) + ioSendPci.cbExtraBytes);

		if (!call->pioSendPci)
		{
			WLog_Print(smartcard->log, WLOG_WARN, "Transmit_Call out of memory error (pioSendPci)");
			return STATUS_NO_MEMORY;
		}

		call->pioSendPci->dwProtocol = ioSendPci.dwProtocol;
		call->pioSendPci->cbPciLength = ioSendPci.cbExtraBytes + sizeof(SCARD_IO_REQUEST);

		pbExtraBytes = &((BYTE*) call->pioSendPci)[sizeof(SCARD_IO_REQUEST)];
		CopyMemory(pbExtraBytes, ioSendPci.pbExtraBytes, ioSendPci.cbExtraBytes);
		Stream_Seek(s, ioSendPci.cbExtraBytes);
	}
	else
	{
		call->pioSendPci = (LPSCARD_IO_REQUEST) calloc(1, sizeof(SCARD_IO_REQUEST));

		if (!call->pioSendPci)
		{
			WLog_Print(smartcard->log, WLOG_WARN, "Transmit_Call out of memory error (pioSendPci)");
			return STATUS_NO_MEMORY;
		}

		call->pioSendPci->dwProtocol = ioSendPci.dwProtocol;
		call->pioSendPci->cbPciLength = sizeof(SCARD_IO_REQUEST);
	}

	if (pbSendBufferNdrPtr)
	{
		if (Stream_GetRemainingLength(s) < 4)
		{
			WLog_Print(smartcard->log, WLOG_WARN, "Transmit_Call is too short: %d",
					(int) Stream_GetRemainingLength(s));
			return STATUS_BUFFER_TOO_SMALL;
		}

		Stream_Read_UINT32(s, length); /* Length (4 bytes) */

		if (length < call->cbSendLength)
		{
			WLog_Print(smartcard->log, WLOG_WARN,
					"Transmit_Call unexpected length: Actual: %d, Expected: %d (cbSendLength)",
					(int) length, (int) call->cbSendLength);
			return STATUS_INVALID_PARAMETER;
		}

		if (Stream_GetRemainingLength(s) < call->cbSendLength)
		{
			WLog_Print(smartcard->log, WLOG_WARN,
					"Transmit_Call is too short: Actual: %d, Expected: %d (cbSendLength)",
					(int) Stream_GetRemainingLength(s), (int) call->cbSendLength);
			return STATUS_BUFFER_TOO_SMALL;
		}

		call->pbSendBuffer = (BYTE*) malloc(call->cbSendLength);

		if (!call->pbSendBuffer)
		{
			WLog_Print(smartcard->log, WLOG_WARN, "Transmit_Call out of memory error (pbSendBuffer)");
			return STATUS_NO_MEMORY;
		}

		Stream_Read(s, call->pbSendBuffer, call->cbSendLength);
	}

	if (pioRecvPciNdrPtr)
	{
		if (Stream_GetRemainingLength(s) < 8)
		{
			WLog_Print(smartcard->log, WLOG_WARN, "Transmit_Call is too short: Actual: %d, Expected: %d",
					(int) Stream_GetRemainingLength(s), 16);
			return STATUS_BUFFER_TOO_SMALL;
		}

		winpr_HexDump(Stream_Pointer(s), Stream_GetRemainingLength(s));

		Stream_Read_UINT32(s, length); /* Length (4 bytes) */

		Stream_Read_UINT16(s, ioRecvPci.dwProtocol); /* dwProtocol (2 bytes) */
		Stream_Read_UINT16(s, ioRecvPci.cbExtraBytes); /* cbExtraBytes (2 bytes) */

		if (ioRecvPci.cbExtraBytes > 1024)
		{
			WLog_Print(smartcard->log, WLOG_WARN, "Transmit_Call ioRecvPci.cbExtraBytes is out of bounds: %d (max: %d)",
					(int) ioSendPci.cbExtraBytes, 1024);
			return STATUS_INVALID_PARAMETER;
		}

		if (length < ioRecvPci.cbExtraBytes)
		{
			WLog_Print(smartcard->log, WLOG_WARN,
					"Transmit_Call unexpected length: Actual: %d, Expected: %d (ioRecvPci.cbExtraBytes)",
					(int) length, (int) ioRecvPci.cbExtraBytes);
			return STATUS_INVALID_PARAMETER;
		}

		if (Stream_GetRemainingLength(s) < ioRecvPci.cbExtraBytes)
		{
			WLog_Print(smartcard->log, WLOG_WARN,
					"Transmit_Call is too short: Actual: %d, Expected: %d (ioRecvPci.cbExtraBytes)",
					(int) Stream_GetRemainingLength(s), (int) ioRecvPci.cbExtraBytes);
			return STATUS_BUFFER_TOO_SMALL;
		}

		ioRecvPci.pbExtraBytes = (BYTE*) Stream_Pointer(s);

		call->pioRecvPci = (LPSCARD_IO_REQUEST) malloc(sizeof(SCARD_IO_REQUEST) + ioRecvPci.cbExtraBytes);

		if (!call->pioRecvPci)
		{
			WLog_Print(smartcard->log, WLOG_WARN, "Transmit_Call out of memory error (pioRecvPci)");
			return STATUS_NO_MEMORY;
		}

		call->pioRecvPci->dwProtocol = ioRecvPci.dwProtocol;
		call->pioRecvPci->cbPciLength = ioRecvPci.cbExtraBytes + sizeof(SCARD_IO_REQUEST);

		pbExtraBytes = &((BYTE*) call->pioRecvPci)[sizeof(SCARD_IO_REQUEST)];
		CopyMemory(pbExtraBytes, ioRecvPci.pbExtraBytes, ioRecvPci.cbExtraBytes);
		Stream_Seek(s, ioRecvPci.cbExtraBytes);
	}

	return SCARD_S_SUCCESS;
}

UINT32 smartcard_pack_transmit_return(SMARTCARD_DEVICE* smartcard, wStream* s, Transmit_Return* ret)
{
	Stream_EnsureRemainingCapacity(s, 32);

	if (ret->pioRecvPci)
	{
		WLog_Print(smartcard->log, WLOG_WARN, "Transmit_Return unimplemented pioRecvPci encoding");
	}

	Stream_Write_UINT32(s, 0); /* pioRecvPciNdrPtr (4 bytes) */

	if (ret->pbRecvBuffer)
	{
		Stream_Write_UINT32(s, ret->cbRecvLength); /* cbRecvLength (4 bytes) */
		Stream_Write_UINT32(s, 0x00020004); /* pbRecvBufferNdrPtr (4 bytes) */
		Stream_Write_UINT32(s, ret->cbRecvLength); /* pbRecvBufferNdrLen (4 bytes) */

		Stream_EnsureRemainingCapacity(s, ret->cbRecvLength);
		Stream_Write(s, ret->pbRecvBuffer, ret->cbRecvLength);
		smartcard_pack_write_size_align(smartcard, s, ret->cbRecvLength, 4);
	}

	return SCARD_S_SUCCESS;
}<|MERGE_RESOLUTION|>--- conflicted
+++ resolved
@@ -498,18 +498,13 @@
 	Stream_Write_UINT32(s, ret->cBytes); /* cBytes (4 bytes) */
 	Stream_Write_UINT32(s, 0x00020008); /* mszNdrPtr (4 bytes) */
 	Stream_Write_UINT32(s, ret->cBytes); /* mszNdrLen (4 bytes) */
-<<<<<<< HEAD
-	Stream_Write(s, ret->msz, ret->cBytes);
-	smartcard_pack_write_size_align(smartcard, s, ret->cBytes, 4);
-=======
 	
 	if (ret->msz)
 		Stream_Write(s, ret->msz, ret->cBytes);
 	else
 		Stream_Zero(s, ret->cBytes);
 	
-	smartcard_pack_write_offset_align(smartcard, s, 4);
->>>>>>> 3a428b87
+	smartcard_pack_write_size_align(smartcard, s, ret->cBytes, 4);
 
 	return SCARD_S_SUCCESS;
 }
@@ -1019,18 +1014,13 @@
 	Stream_Write_UINT32(s, ret->cbAtrLen); /* cbAtrLen (4 bytes) */
 
 	Stream_Write_UINT32(s, ret->cBytes); /* mszReaderNamesNdrLen (4 bytes) */
-<<<<<<< HEAD
-	Stream_Write(s, ret->mszReaderNames, ret->cBytes);
-	smartcard_pack_write_size_align(smartcard, s, ret->cBytes, 4);
-=======
 	
 	if (ret->mszReaderNames)
 		Stream_Write(s, ret->mszReaderNames, ret->cBytes);
 	else
 		Stream_Zero(s, ret->cBytes);
 	
-	smartcard_pack_write_offset_align(smartcard, s, 4);
->>>>>>> 3a428b87
+	smartcard_pack_write_size_align(smartcard, s, ret->cBytes, 4);
 
 	return SCARD_S_SUCCESS;
 }
