/**
 * FreeRDP: A Remote Desktop Protocol Client
 * FreeRDP Windows Server
 *
 * Copyright 2012 Marc-Andre Moreau <marcandre.moreau@gmail.com>
 *
 * Licensed under the Apache License, Version 2.0 (the "License");
 * you may not use this file except in compliance with the License.
 * You may obtain a copy of the License at
 *
 *     http://www.apache.org/licenses/LICENSE-2.0
 *
 * Unless required by applicable law or agreed to in writing, software
 * distributed under the License is distributed on an "AS IS" BASIS,
 * WITHOUT WARRANTIES OR CONDITIONS OF ANY KIND, either express or implied.
 * See the License for the specific language governing permissions and
 * limitations under the License.
 */

#ifdef HAVE_CONFIG_H
#include "config.h"
#endif

#include <winpr/tchar.h>
#include <winpr/windows.h>

#include <freerdp/listener.h>
#include <freerdp/utils/sleep.h>
#include <freerdp/codec/rfx.h>
#include <freerdp/utils/stream.h>

#include "wf_mirage.h"

#include "wf_peer.h"

void wf_peer_context_new(freerdp_peer* client, wfPeerContext* context)
{
<<<<<<< HEAD
#ifndef WITH_WIN8
=======

>>>>>>> 88ad2661
	wfInfoSingleton = wf_info_init(wfInfoSingleton);
	wf_info_mirror_init(wfInfoSingleton, context);
#endif
}

void wf_peer_context_free(freerdp_peer* client, wfPeerContext* context)
{
#ifndef WITH_WIN8
	wf_info_subscriber_release(wfInfoSingleton, context);
#endif
}

static DWORD WINAPI wf_peer_mirror_monitor(LPVOID lpParam)
{
	DWORD fps;
	DWORD beg, end;
	DWORD diff, rate;
	freerdp_peer* client;

	fps = 24;
	rate = 1000 / fps;
	client = (freerdp_peer*) lpParam;
	
	while (1)
	{
		beg = GetTickCount();

		wf_info_lock(INFINITE);

		if (wf_info_has_subscribers(wfInfoSingleton))
		{

			wf_info_update_changes(wfInfoSingleton);
			if (wf_info_have_updates(wfInfoSingleton))
			{
				wf_rfx_encode(client);
			}
		}
		else
		{
			wf_info_unlock();
		}

		wf_info_unlock();

		end = GetTickCount();
		diff = end - beg;

		if (diff < rate)
		{
			Sleep(rate - diff);
		}
	}
	

	_tprintf(_T("monitor thread terminating...\n"));
	wf_info_set_thread_count(wfInfoSingleton, wf_info_get_thread_count(wfInfoSingleton) - 1);

	return 0;
}

void wf_rfx_encode(freerdp_peer* client)
{
	int dRes;
	STREAM* s;
	wfInfo* wfi;
	long offset;
	RFX_RECT rect;
	long height, width;
	rdpUpdate* update;
	wfPeerContext* wfp;
	GETCHANGESBUF* buf;
	SURFACE_BITS_COMMAND* cmd;

#ifdef ROFLBUFFER
	uint16 i;
	int delta;
	int scanline;
	BYTE* srcp;
	BYTE* dstp;
#endif

	if(client->activated == FALSE)
		return;
	wfp = (wfPeerContext*) client->context;

	dRes = WaitForSingleObject(wfInfoSingleton->encodeMutex, INFINITE);

	switch (dRes)
	{

		case WAIT_ABANDONED:

			printf("\n\nwf_rfx_encode: Got ownership of abandoned mutex... resuming...\n");			
			//no break

		case WAIT_OBJECT_0:

			wf_info_find_invalid_region(wfInfoSingleton);

			if( (wfp->activated == false) ||
				(wf_info_has_subscribers(wfInfoSingleton) == false) ||
				!wf_info_have_invalid_region(wfInfoSingleton) ||
				(wfInfoSingleton->enc_data == true) )
			{
				ReleaseMutex(wfInfoSingleton->encodeMutex);
				break;
			}

			update = client->update;
			cmd = &update->surface_bits_command;
			wfi = wfp->wfInfo;
			buf = (GETCHANGESBUF*) wfi->changeBuffer;

			width = (wfi->invalid_x2 - wfi->invalid_x1) + 1;
			height = (wfi->invalid_y2 - wfi->invalid_y1) + 1;

			stream_clear(wfp->s);
			stream_set_pos(wfp->s, 0);
			s = wfp->s;
		
			rect.x = 0;
			rect.y = 0;
			rect.width = (uint16) width;
			rect.height = (uint16) height;

			//printf("Encoding: left:%d top:%d right:%d bottom:%d width:%d height:%d\n",
			//	wfi->invalid_x1, wfi->invalid_y1, wfi->invalid_x2, wfi->invalid_y2, width, height);

			
#ifndef ROFLBUFFER
			offset = (4 * wfi->invalid_x1) + (wfi->invalid_y1 * wfi->width * 4);

			
			rfx_compose_message(wfp->rfx_context, s, &rect, 1,
					((uint8*) (buf->Userbuffer)) + offset, width, height, wfi->width * 4);
#else			
			
			//memcpy(wfi->roflbuffer, ((uint8*) (buf->Userbuffer)) + offset, 4 * width * height);

			//to copy the region we must copy HxWxB bytes per line and skip 4*(screen_w - x2)


			/*delta = 0;
			for(i = 0; i < height; ++i)
			{
				memcpy(wfi->roflbuffer + offset + delta, ((uint8*) (buf->Userbuffer)) + offset + delta, 4 * width);
				delta += (4 * width) + (4 * (wfi->width - wfi->invalid_x2) + (4 * wfi->invalid_x1));
			}*/
			
			scanline = (wfi->width * 4);
			offset = (wfi->invalid_y1 * scanline) + (wfi->invalid_x1 * 4);
			srcp = (BYTE*) buf->Userbuffer + offset;
			dstp = (BYTE*) wfi->roflbuffer + offset;
			Sleep(100);
			for (i = 0; i < height; i++)
			{
				memcpy(dstp, srcp, width * 4);
				dstp += scanline;
				srcp += scanline;
			}
			
			rfx_compose_message(wfp->rfx_context, s, &rect, 1,
				wfi->roflbuffer + offset, width, height, wfi->width * 4);

#endif

			cmd->destLeft = wfi->invalid_x1;
			cmd->destTop = wfi->invalid_y1;
			cmd->destRight = wfi->invalid_x1 + width;
			cmd->destBottom = wfi->invalid_y1 + height;

			cmd->bpp = 32;
			cmd->codecID = client->settings->rfx_codec_id;
			cmd->width = width;
			cmd->height = height;
			cmd->bitmapDataLength = stream_get_length(s);
			cmd->bitmapData = stream_get_head(s);

			wfi->enc_data = true;
			ReleaseMutex(wfInfoSingleton->encodeMutex);
			break;

		case WAIT_TIMEOUT:

			ReleaseMutex(wfInfoSingleton->encodeMutex);
			break;

		default:
			printf("\n\nwf_rfx_encode: Something else happened!!! dRes = %d\n", dRes);
			break;
	}

}

void wf_peer_init(freerdp_peer* client)
{
	client->context_size = sizeof(wfPeerContext);
	client->ContextNew = (psPeerContextNew) wf_peer_context_new;
	client->ContextFree = (psPeerContextFree) wf_peer_context_free;
	freerdp_peer_context_new(client);

#ifndef WITH_WIN8
	if (!wf_info_get_thread_count(wfInfoSingleton))
	{
		_tprintf(_T("Trying to create a monitor thread...\n"));

		if (CreateThread(NULL, 0, wf_peer_mirror_monitor, client, 0, NULL) != 0)
			_tprintf(_T("Created!\n"));

		wf_info_set_thread_count(wfInfoSingleton, wf_info_get_thread_count(wfInfoSingleton) + 1 );
	}
#endif
}

boolean wf_peer_post_connect(freerdp_peer* client)
{
	wfPeerContext* context = (wfPeerContext*) client->context;

	/**
	 * This callback is called when the entire connection sequence is done, i.e. we've received the
	 * Font List PDU from the client and sent out the Font Map PDU.
	 * The server may start sending graphics output and receiving keyboard/mouse input after this
	 * callback returns.
	 */

	printf("Client %s is activated (osMajorType %d osMinorType %d)", client->local ? "(local)" : client->hostname,
		client->settings->os_major_type, client->settings->os_minor_type);

	if (client->settings->autologon)
	{
		printf(" and wants to login automatically as %s\\%s",
			client->settings->domain ? client->settings->domain : "",
			client->settings->username);

		/* A real server may perform OS login here if NLA is not executed previously. */
	}
	printf("\n");

	printf("Client requested desktop: %dx%dx%d\n",
		client->settings->width, client->settings->height, client->settings->color_depth);

	printf("But we will try resizing to %dx%d\n",
		wf_info_get_width(wfInfoSingleton),
		wf_info_get_height(wfInfoSingleton));

	client->settings->width = wf_info_get_width(wfInfoSingleton);
	client->settings->height = wf_info_get_height(wfInfoSingleton);

	client->update->DesktopResize(client->update->context);

	return true;
}

boolean wf_peer_activate(freerdp_peer* client)
{
	wfPeerContext* context = (wfPeerContext*) client->context;

	context->activated = true;

	return true;
}

void wf_peer_synchronize_event(rdpInput* input, uint32 flags)
{

}

void wf_peer_send_changes(rdpUpdate* update)
{
	int dRes;

	/* are we currently encoding? */
	dRes = WaitForSingleObject(wfInfoSingleton->encodeMutex, 0);

	switch(dRes)
	{
		case WAIT_ABANDONED:

			printf("\n\nwf_peer_send_changes: Got ownership of abandoned mutex... resuming...\n");
			//no break;

		case WAIT_OBJECT_0:

			/* are there changes to send? */

			if (	((wf_info_lock(0) != 0)) ||
				!wf_info_have_updates(wfInfoSingleton) ||
				!wf_info_have_invalid_region(wfInfoSingleton) ||
				(wfInfoSingleton->enc_data == FALSE))
			{
				//we dont send
				wf_info_unlock();
				ReleaseMutex(wfInfoSingleton->encodeMutex);
				break;
			}

			wf_info_updated(wfInfoSingleton);

			update->SurfaceBits(update->context, &update->surface_bits_command);

			wfInfoSingleton->enc_data = FALSE;
			wf_info_unlock();
			ReleaseMutex(wfInfoSingleton->encodeMutex);
			break;

		case WAIT_TIMEOUT:
			break;

		default:
			printf("wf_peer_send_changes: Something else happened!!! dRes = %d\n", dRes);
			break;
	}
}
<|MERGE_RESOLUTION|>--- conflicted
+++ resolved
@@ -1,356 +1,352 @@
-/**
- * FreeRDP: A Remote Desktop Protocol Client
- * FreeRDP Windows Server
- *
- * Copyright 2012 Marc-Andre Moreau <marcandre.moreau@gmail.com>
- *
- * Licensed under the Apache License, Version 2.0 (the "License");
- * you may not use this file except in compliance with the License.
- * You may obtain a copy of the License at
- *
- *     http://www.apache.org/licenses/LICENSE-2.0
- *
- * Unless required by applicable law or agreed to in writing, software
- * distributed under the License is distributed on an "AS IS" BASIS,
- * WITHOUT WARRANTIES OR CONDITIONS OF ANY KIND, either express or implied.
- * See the License for the specific language governing permissions and
- * limitations under the License.
- */
-
-#ifdef HAVE_CONFIG_H
-#include "config.h"
-#endif
-
-#include <winpr/tchar.h>
-#include <winpr/windows.h>
-
-#include <freerdp/listener.h>
-#include <freerdp/utils/sleep.h>
-#include <freerdp/codec/rfx.h>
-#include <freerdp/utils/stream.h>
-
-#include "wf_mirage.h"
-
-#include "wf_peer.h"
-
-void wf_peer_context_new(freerdp_peer* client, wfPeerContext* context)
-{
-<<<<<<< HEAD
-#ifndef WITH_WIN8
-=======
-
->>>>>>> 88ad2661
-	wfInfoSingleton = wf_info_init(wfInfoSingleton);
-	wf_info_mirror_init(wfInfoSingleton, context);
-#endif
-}
-
-void wf_peer_context_free(freerdp_peer* client, wfPeerContext* context)
-{
-#ifndef WITH_WIN8
-	wf_info_subscriber_release(wfInfoSingleton, context);
-#endif
-}
-
-static DWORD WINAPI wf_peer_mirror_monitor(LPVOID lpParam)
-{
-	DWORD fps;
-	DWORD beg, end;
-	DWORD diff, rate;
-	freerdp_peer* client;
-
-	fps = 24;
-	rate = 1000 / fps;
-	client = (freerdp_peer*) lpParam;
-	
-	while (1)
-	{
-		beg = GetTickCount();
-
-		wf_info_lock(INFINITE);
-
-		if (wf_info_has_subscribers(wfInfoSingleton))
-		{
-
-			wf_info_update_changes(wfInfoSingleton);
-			if (wf_info_have_updates(wfInfoSingleton))
-			{
-				wf_rfx_encode(client);
-			}
-		}
-		else
-		{
-			wf_info_unlock();
-		}
-
-		wf_info_unlock();
-
-		end = GetTickCount();
-		diff = end - beg;
-
-		if (diff < rate)
-		{
-			Sleep(rate - diff);
-		}
-	}
-	
-
-	_tprintf(_T("monitor thread terminating...\n"));
-	wf_info_set_thread_count(wfInfoSingleton, wf_info_get_thread_count(wfInfoSingleton) - 1);
-
-	return 0;
-}
-
-void wf_rfx_encode(freerdp_peer* client)
-{
-	int dRes;
-	STREAM* s;
-	wfInfo* wfi;
-	long offset;
-	RFX_RECT rect;
-	long height, width;
-	rdpUpdate* update;
-	wfPeerContext* wfp;
-	GETCHANGESBUF* buf;
-	SURFACE_BITS_COMMAND* cmd;
-
-#ifdef ROFLBUFFER
-	uint16 i;
-	int delta;
-	int scanline;
-	BYTE* srcp;
-	BYTE* dstp;
-#endif
-
-	if(client->activated == FALSE)
-		return;
-	wfp = (wfPeerContext*) client->context;
-
-	dRes = WaitForSingleObject(wfInfoSingleton->encodeMutex, INFINITE);
-
-	switch (dRes)
-	{
-
-		case WAIT_ABANDONED:
-
-			printf("\n\nwf_rfx_encode: Got ownership of abandoned mutex... resuming...\n");			
-			//no break
-
-		case WAIT_OBJECT_0:
-
-			wf_info_find_invalid_region(wfInfoSingleton);
-
-			if( (wfp->activated == false) ||
-				(wf_info_has_subscribers(wfInfoSingleton) == false) ||
-				!wf_info_have_invalid_region(wfInfoSingleton) ||
-				(wfInfoSingleton->enc_data == true) )
-			{
-				ReleaseMutex(wfInfoSingleton->encodeMutex);
-				break;
-			}
-
-			update = client->update;
-			cmd = &update->surface_bits_command;
-			wfi = wfp->wfInfo;
-			buf = (GETCHANGESBUF*) wfi->changeBuffer;
-
-			width = (wfi->invalid_x2 - wfi->invalid_x1) + 1;
-			height = (wfi->invalid_y2 - wfi->invalid_y1) + 1;
-
-			stream_clear(wfp->s);
-			stream_set_pos(wfp->s, 0);
-			s = wfp->s;
-		
-			rect.x = 0;
-			rect.y = 0;
-			rect.width = (uint16) width;
-			rect.height = (uint16) height;
-
-			//printf("Encoding: left:%d top:%d right:%d bottom:%d width:%d height:%d\n",
-			//	wfi->invalid_x1, wfi->invalid_y1, wfi->invalid_x2, wfi->invalid_y2, width, height);
-
-			
-#ifndef ROFLBUFFER
-			offset = (4 * wfi->invalid_x1) + (wfi->invalid_y1 * wfi->width * 4);
-
-			
-			rfx_compose_message(wfp->rfx_context, s, &rect, 1,
-					((uint8*) (buf->Userbuffer)) + offset, width, height, wfi->width * 4);
-#else			
-			
-			//memcpy(wfi->roflbuffer, ((uint8*) (buf->Userbuffer)) + offset, 4 * width * height);
-
-			//to copy the region we must copy HxWxB bytes per line and skip 4*(screen_w - x2)
-
-
-			/*delta = 0;
-			for(i = 0; i < height; ++i)
-			{
-				memcpy(wfi->roflbuffer + offset + delta, ((uint8*) (buf->Userbuffer)) + offset + delta, 4 * width);
-				delta += (4 * width) + (4 * (wfi->width - wfi->invalid_x2) + (4 * wfi->invalid_x1));
-			}*/
-			
-			scanline = (wfi->width * 4);
-			offset = (wfi->invalid_y1 * scanline) + (wfi->invalid_x1 * 4);
-			srcp = (BYTE*) buf->Userbuffer + offset;
-			dstp = (BYTE*) wfi->roflbuffer + offset;
-			Sleep(100);
-			for (i = 0; i < height; i++)
-			{
-				memcpy(dstp, srcp, width * 4);
-				dstp += scanline;
-				srcp += scanline;
-			}
-			
-			rfx_compose_message(wfp->rfx_context, s, &rect, 1,
-				wfi->roflbuffer + offset, width, height, wfi->width * 4);
-
-#endif
-
-			cmd->destLeft = wfi->invalid_x1;
-			cmd->destTop = wfi->invalid_y1;
-			cmd->destRight = wfi->invalid_x1 + width;
-			cmd->destBottom = wfi->invalid_y1 + height;
-
-			cmd->bpp = 32;
-			cmd->codecID = client->settings->rfx_codec_id;
-			cmd->width = width;
-			cmd->height = height;
-			cmd->bitmapDataLength = stream_get_length(s);
-			cmd->bitmapData = stream_get_head(s);
-
-			wfi->enc_data = true;
-			ReleaseMutex(wfInfoSingleton->encodeMutex);
-			break;
-
-		case WAIT_TIMEOUT:
-
-			ReleaseMutex(wfInfoSingleton->encodeMutex);
-			break;
-
-		default:
-			printf("\n\nwf_rfx_encode: Something else happened!!! dRes = %d\n", dRes);
-			break;
-	}
-
-}
-
-void wf_peer_init(freerdp_peer* client)
-{
-	client->context_size = sizeof(wfPeerContext);
-	client->ContextNew = (psPeerContextNew) wf_peer_context_new;
-	client->ContextFree = (psPeerContextFree) wf_peer_context_free;
-	freerdp_peer_context_new(client);
-
-#ifndef WITH_WIN8
-	if (!wf_info_get_thread_count(wfInfoSingleton))
-	{
-		_tprintf(_T("Trying to create a monitor thread...\n"));
-
-		if (CreateThread(NULL, 0, wf_peer_mirror_monitor, client, 0, NULL) != 0)
-			_tprintf(_T("Created!\n"));
-
-		wf_info_set_thread_count(wfInfoSingleton, wf_info_get_thread_count(wfInfoSingleton) + 1 );
-	}
-#endif
-}
-
-boolean wf_peer_post_connect(freerdp_peer* client)
-{
-	wfPeerContext* context = (wfPeerContext*) client->context;
-
-	/**
-	 * This callback is called when the entire connection sequence is done, i.e. we've received the
-	 * Font List PDU from the client and sent out the Font Map PDU.
-	 * The server may start sending graphics output and receiving keyboard/mouse input after this
-	 * callback returns.
-	 */
-
-	printf("Client %s is activated (osMajorType %d osMinorType %d)", client->local ? "(local)" : client->hostname,
-		client->settings->os_major_type, client->settings->os_minor_type);
-
-	if (client->settings->autologon)
-	{
-		printf(" and wants to login automatically as %s\\%s",
-			client->settings->domain ? client->settings->domain : "",
-			client->settings->username);
-
-		/* A real server may perform OS login here if NLA is not executed previously. */
-	}
-	printf("\n");
-
-	printf("Client requested desktop: %dx%dx%d\n",
-		client->settings->width, client->settings->height, client->settings->color_depth);
-
-	printf("But we will try resizing to %dx%d\n",
-		wf_info_get_width(wfInfoSingleton),
-		wf_info_get_height(wfInfoSingleton));
-
-	client->settings->width = wf_info_get_width(wfInfoSingleton);
-	client->settings->height = wf_info_get_height(wfInfoSingleton);
-
-	client->update->DesktopResize(client->update->context);
-
-	return true;
-}
-
-boolean wf_peer_activate(freerdp_peer* client)
-{
-	wfPeerContext* context = (wfPeerContext*) client->context;
-
-	context->activated = true;
-
-	return true;
-}
-
-void wf_peer_synchronize_event(rdpInput* input, uint32 flags)
-{
-
-}
-
-void wf_peer_send_changes(rdpUpdate* update)
-{
-	int dRes;
-
-	/* are we currently encoding? */
-	dRes = WaitForSingleObject(wfInfoSingleton->encodeMutex, 0);
-
-	switch(dRes)
-	{
-		case WAIT_ABANDONED:
-
-			printf("\n\nwf_peer_send_changes: Got ownership of abandoned mutex... resuming...\n");
-			//no break;
-
-		case WAIT_OBJECT_0:
-
-			/* are there changes to send? */
-
-			if (	((wf_info_lock(0) != 0)) ||
-				!wf_info_have_updates(wfInfoSingleton) ||
-				!wf_info_have_invalid_region(wfInfoSingleton) ||
-				(wfInfoSingleton->enc_data == FALSE))
-			{
-				//we dont send
-				wf_info_unlock();
-				ReleaseMutex(wfInfoSingleton->encodeMutex);
-				break;
-			}
-
-			wf_info_updated(wfInfoSingleton);
-
-			update->SurfaceBits(update->context, &update->surface_bits_command);
-
-			wfInfoSingleton->enc_data = FALSE;
-			wf_info_unlock();
-			ReleaseMutex(wfInfoSingleton->encodeMutex);
-			break;
-
-		case WAIT_TIMEOUT:
-			break;
-
-		default:
-			printf("wf_peer_send_changes: Something else happened!!! dRes = %d\n", dRes);
-			break;
-	}
-}
+/**
+ * FreeRDP: A Remote Desktop Protocol Client
+ * FreeRDP Windows Server
+ *
+ * Copyright 2012 Marc-Andre Moreau <marcandre.moreau@gmail.com>
+ *
+ * Licensed under the Apache License, Version 2.0 (the "License");
+ * you may not use this file except in compliance with the License.
+ * You may obtain a copy of the License at
+ *
+ *     http://www.apache.org/licenses/LICENSE-2.0
+ *
+ * Unless required by applicable law or agreed to in writing, software
+ * distributed under the License is distributed on an "AS IS" BASIS,
+ * WITHOUT WARRANTIES OR CONDITIONS OF ANY KIND, either express or implied.
+ * See the License for the specific language governing permissions and
+ * limitations under the License.
+ */
+
+#ifdef HAVE_CONFIG_H
+#include "config.h"
+#endif
+
+#include <winpr/tchar.h>
+#include <winpr/windows.h>
+
+#include <freerdp/listener.h>
+#include <freerdp/utils/sleep.h>
+#include <freerdp/codec/rfx.h>
+#include <freerdp/utils/stream.h>
+
+#include "wf_mirage.h"
+
+#include "wf_peer.h"
+
+void wf_peer_context_new(freerdp_peer* client, wfPeerContext* context)
+{
+#ifndef WITH_WIN8
+	wfInfoSingleton = wf_info_init(wfInfoSingleton);
+	wf_info_mirror_init(wfInfoSingleton, context);
+#endif
+}
+
+void wf_peer_context_free(freerdp_peer* client, wfPeerContext* context)
+{
+#ifndef WITH_WIN8
+	wf_info_subscriber_release(wfInfoSingleton, context);
+#endif
+}
+
+static DWORD WINAPI wf_peer_mirror_monitor(LPVOID lpParam)
+{
+	DWORD fps;
+	DWORD beg, end;
+	DWORD diff, rate;
+	freerdp_peer* client;
+
+	fps = 24;
+	rate = 1000 / fps;
+	client = (freerdp_peer*) lpParam;
+	
+	while (1)
+	{
+		beg = GetTickCount();
+
+		wf_info_lock(INFINITE);
+
+		if (wf_info_has_subscribers(wfInfoSingleton))
+		{
+
+			wf_info_update_changes(wfInfoSingleton);
+			if (wf_info_have_updates(wfInfoSingleton))
+			{
+				wf_rfx_encode(client);
+			}
+		}
+		else
+		{
+			wf_info_unlock();
+		}
+
+		wf_info_unlock();
+
+		end = GetTickCount();
+		diff = end - beg;
+
+		if (diff < rate)
+		{
+			Sleep(rate - diff);
+		}
+	}
+	
+
+	_tprintf(_T("monitor thread terminating...\n"));
+	wf_info_set_thread_count(wfInfoSingleton, wf_info_get_thread_count(wfInfoSingleton) - 1);
+
+	return 0;
+}
+
+void wf_rfx_encode(freerdp_peer* client)
+{
+	int dRes;
+	STREAM* s;
+	wfInfo* wfi;
+	long offset;
+	RFX_RECT rect;
+	long height, width;
+	rdpUpdate* update;
+	wfPeerContext* wfp;
+	GETCHANGESBUF* buf;
+	SURFACE_BITS_COMMAND* cmd;
+
+#ifdef ROFLBUFFER
+	uint16 i;
+	int delta;
+	int scanline;
+	BYTE* srcp;
+	BYTE* dstp;
+#endif
+
+	if(client->activated == FALSE)
+		return;
+	wfp = (wfPeerContext*) client->context;
+
+	dRes = WaitForSingleObject(wfInfoSingleton->encodeMutex, INFINITE);
+
+	switch (dRes)
+	{
+
+		case WAIT_ABANDONED:
+
+			printf("\n\nwf_rfx_encode: Got ownership of abandoned mutex... resuming...\n");			
+			//no break
+
+		case WAIT_OBJECT_0:
+
+			wf_info_find_invalid_region(wfInfoSingleton);
+
+			if( (wfp->activated == false) ||
+				(wf_info_has_subscribers(wfInfoSingleton) == false) ||
+				!wf_info_have_invalid_region(wfInfoSingleton) ||
+				(wfInfoSingleton->enc_data == true) )
+			{
+				ReleaseMutex(wfInfoSingleton->encodeMutex);
+				break;
+			}
+
+			update = client->update;
+			cmd = &update->surface_bits_command;
+			wfi = wfp->wfInfo;
+			buf = (GETCHANGESBUF*) wfi->changeBuffer;
+
+			width = (wfi->invalid_x2 - wfi->invalid_x1) + 1;
+			height = (wfi->invalid_y2 - wfi->invalid_y1) + 1;
+
+			stream_clear(wfp->s);
+			stream_set_pos(wfp->s, 0);
+			s = wfp->s;
+		
+			rect.x = 0;
+			rect.y = 0;
+			rect.width = (uint16) width;
+			rect.height = (uint16) height;
+
+			//printf("Encoding: left:%d top:%d right:%d bottom:%d width:%d height:%d\n",
+			//	wfi->invalid_x1, wfi->invalid_y1, wfi->invalid_x2, wfi->invalid_y2, width, height);
+
+			
+#ifndef ROFLBUFFER
+			offset = (4 * wfi->invalid_x1) + (wfi->invalid_y1 * wfi->width * 4);
+
+			
+			rfx_compose_message(wfp->rfx_context, s, &rect, 1,
+					((uint8*) (buf->Userbuffer)) + offset, width, height, wfi->width * 4);
+#else			
+			
+			//memcpy(wfi->roflbuffer, ((uint8*) (buf->Userbuffer)) + offset, 4 * width * height);
+
+			//to copy the region we must copy HxWxB bytes per line and skip 4*(screen_w - x2)
+
+
+			/*delta = 0;
+			for(i = 0; i < height; ++i)
+			{
+				memcpy(wfi->roflbuffer + offset + delta, ((uint8*) (buf->Userbuffer)) + offset + delta, 4 * width);
+				delta += (4 * width) + (4 * (wfi->width - wfi->invalid_x2) + (4 * wfi->invalid_x1));
+			}*/
+			
+			scanline = (wfi->width * 4);
+			offset = (wfi->invalid_y1 * scanline) + (wfi->invalid_x1 * 4);
+			srcp = (BYTE*) buf->Userbuffer + offset;
+			dstp = (BYTE*) wfi->roflbuffer + offset;
+			Sleep(100);
+			for (i = 0; i < height; i++)
+			{
+				memcpy(dstp, srcp, width * 4);
+				dstp += scanline;
+				srcp += scanline;
+			}
+			
+			rfx_compose_message(wfp->rfx_context, s, &rect, 1,
+				wfi->roflbuffer + offset, width, height, wfi->width * 4);
+
+#endif
+
+			cmd->destLeft = wfi->invalid_x1;
+			cmd->destTop = wfi->invalid_y1;
+			cmd->destRight = wfi->invalid_x1 + width;
+			cmd->destBottom = wfi->invalid_y1 + height;
+
+			cmd->bpp = 32;
+			cmd->codecID = client->settings->rfx_codec_id;
+			cmd->width = width;
+			cmd->height = height;
+			cmd->bitmapDataLength = stream_get_length(s);
+			cmd->bitmapData = stream_get_head(s);
+
+			wfi->enc_data = true;
+			ReleaseMutex(wfInfoSingleton->encodeMutex);
+			break;
+
+		case WAIT_TIMEOUT:
+
+			ReleaseMutex(wfInfoSingleton->encodeMutex);
+			break;
+
+		default:
+			printf("\n\nwf_rfx_encode: Something else happened!!! dRes = %d\n", dRes);
+			break;
+	}
+
+}
+
+void wf_peer_init(freerdp_peer* client)
+{
+	client->context_size = sizeof(wfPeerContext);
+	client->ContextNew = (psPeerContextNew) wf_peer_context_new;
+	client->ContextFree = (psPeerContextFree) wf_peer_context_free;
+	freerdp_peer_context_new(client);
+
+#ifndef WITH_WIN8
+	if (!wf_info_get_thread_count(wfInfoSingleton))
+	{
+		if (CreateThread(NULL, 0, wf_peer_mirror_monitor, client, 0, NULL) != 0)
+		{
+			wf_info_set_thread_count(wfInfoSingleton, wf_info_get_thread_count(wfInfoSingleton) + 1);
+		}
+		else
+		{
+			_tprintf(_T("failed to create monitor thread\n"));
+		}
+	}
+#endif
+}
+
+boolean wf_peer_post_connect(freerdp_peer* client)
+{
+	wfPeerContext* context = (wfPeerContext*) client->context;
+
+	/**
+	 * This callback is called when the entire connection sequence is done, i.e. we've received the
+	 * Font List PDU from the client and sent out the Font Map PDU.
+	 * The server may start sending graphics output and receiving keyboard/mouse input after this
+	 * callback returns.
+	 */
+
+	printf("Client %s is activated (osMajorType %d osMinorType %d)", client->local ? "(local)" : client->hostname,
+		client->settings->os_major_type, client->settings->os_minor_type);
+
+	if (client->settings->autologon)
+	{
+		printf(" and wants to login automatically as %s\\%s",
+			client->settings->domain ? client->settings->domain : "",
+			client->settings->username);
+
+		/* A real server may perform OS login here if NLA is not executed previously. */
+	}
+	printf("\n");
+
+	printf("Client requested desktop: %dx%dx%d\n",
+		client->settings->width, client->settings->height, client->settings->color_depth);
+
+	printf("But we will try resizing to %dx%d\n", wfInfoSingleton->width, wfInfoSingleton->height);
+
+	client->settings->width = wfInfoSingleton->width;
+	client->settings->height = wfInfoSingleton->height;
+
+	client->update->DesktopResize(client->update->context);
+
+	return true;
+}
+
+boolean wf_peer_activate(freerdp_peer* client)
+{
+	wfPeerContext* context = (wfPeerContext*) client->context;
+
+	context->activated = true;
+
+	return true;
+}
+
+void wf_peer_synchronize_event(rdpInput* input, uint32 flags)
+{
+
+}
+
+void wf_peer_send_changes(rdpUpdate* update)
+{
+	int dRes;
+
+	/* are we currently encoding? */
+	dRes = WaitForSingleObject(wfInfoSingleton->encodeMutex, 0);
+
+	switch(dRes)
+	{
+		case WAIT_ABANDONED:
+
+			printf("\n\nwf_peer_send_changes: Got ownership of abandoned mutex... resuming...\n");
+			//no break;
+
+		case WAIT_OBJECT_0:
+
+			/* are there changes to send? */
+
+			if (	((wf_info_lock(0) != 0)) ||
+				!wf_info_have_updates(wfInfoSingleton) ||
+				!wf_info_have_invalid_region(wfInfoSingleton) ||
+				(wfInfoSingleton->enc_data == FALSE))
+			{
+				//we dont send
+				wf_info_unlock();
+				ReleaseMutex(wfInfoSingleton->encodeMutex);
+				break;
+			}
+
+			wf_info_updated(wfInfoSingleton);
+
+			update->SurfaceBits(update->context, &update->surface_bits_command);
+
+			wfInfoSingleton->enc_data = FALSE;
+			wf_info_unlock();
+			ReleaseMutex(wfInfoSingleton->encodeMutex);
+			break;
+
+		case WAIT_TIMEOUT:
+			break;
+
+		default:
+			printf("wf_peer_send_changes: Something else happened!!! dRes = %d\n", dRes);
+			break;
+	}
+}