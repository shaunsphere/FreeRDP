/**
 * FreeRDP: A Remote Desktop Protocol Client
 * FreeRDP Windows Server
 *
 * Copyright 2012 Marc-Andre Moreau <marcandre.moreau@gmail.com>
 *
 * Licensed under the Apache License, Version 2.0 (the "License");
 * you may not use this file except in compliance with the License.
 * You may obtain a copy of the License at
 *
 *     http://www.apache.org/licenses/LICENSE-2.0
 *
 * Unless required by applicable law or agreed to in writing, software
 * distributed under the License is distributed on an "AS IS" BASIS,
 * WITHOUT WARRANTIES OR CONDITIONS OF ANY KIND, either express or implied.
 * See the License for the specific language governing permissions and
 * limitations under the License.
 */

#ifdef HAVE_CONFIG_H
#include "config.h"
#endif

#include <winpr/tchar.h>
#include <winpr/windows.h>

#include <freerdp/listener.h>
#include <freerdp/utils/sleep.h>
#include <freerdp/codec/rfx.h>
#include <freerdp/utils/stream.h>

#include "wf_info.h"
#include "wf_input.h"
#include "wf_mirage.h"
<<<<<<< HEAD
#include "wf_dxgi.h"
=======
#include "wf_update.h"
#include "wf_settings.h"
>>>>>>> dcceac59

#include "wf_peer.h"

BOOL win8;



void wf_peer_context_new(freerdp_peer* client, wfPeerContext* context)
{
	context->info = wf_info_get_instance();
<<<<<<< HEAD

	if(win8)
	{
		wf_info_get_screen_info(context->info);
		wf_dxgi_init(context->info);

		if (wf_info_lock(context->info) > 0)
		{
			context->info->rfx_context = rfx_context_new();
			context->info->rfx_context->mode = RLGR3;
			context->info->rfx_context->width = context->info->width;
			context->info->rfx_context->height = context->info->height;

			rfx_context_set_pixel_format(context->info->rfx_context, RDP_PIXEL_FORMAT_B8G8R8A8);
			context->info->s = stream_new(65536);

			context->info->subscribers++;
			wf_info_unlock(context->info);
		}
		
	}
	else
	{
		wf_info_mirror_init(context->info, context);
	}
=======
	wf_info_peer_register(context->info, context);
>>>>>>> dcceac59
}

void wf_peer_context_free(freerdp_peer* client, wfPeerContext* context)
{
<<<<<<< HEAD
	if(win8)
	{
		wf_dxgi_cleanup(context->info);
		if (wf_info_lock(context->info) > 0)
		{
			stream_free(context->info->s);
			rfx_context_free(context->info->rfx_context);
			context->info->subscribers--;
			wf_info_unlock(context->info);
		}
	}
	else
	{
		wf_info_subscriber_release(context->info, context);
	}
}


static DWORD WINAPI wf_peer_mirror_monitor(LPVOID lpParam)
=======
	wf_info_peer_unregister(context->info, context);
}

void wf_peer_init(freerdp_peer* client)
{
	client->context_size = sizeof(wfPeerContext);
	client->ContextNew = (psPeerContextNew) wf_peer_context_new;
	client->ContextFree = (psPeerContextFree) wf_peer_context_free;
	
	freerdp_peer_context_new(client);
}

boolean wf_peer_post_connect(freerdp_peer* client)
>>>>>>> dcceac59
{
	HDC hdc;
	wfInfo* wfi;
	rdpSettings* settings;
	wfPeerContext* context = (wfPeerContext*) client->context;

<<<<<<< HEAD
	fps = 10;
	rate = 1000 / fps;
	client = (freerdp_peer*) lpParam;
	context = (wfPeerContext*) client->context;
	wfi = context->info;
	
	while (1)
	{
		beg = GetTickCount();

		if (wf_info_lock(wfi) > 0)
		{
			if (wf_info_has_subscribers(wfi))
			{
				//wf_info_update_changes(wfi);

				if (1)//wf_info_have_updates(wfi))
				{
					//todo: changeme
					if(win8)
						wf_dxgi_encode(client, rate);
					else
						wf_rfx_encode(client);
					SetEvent(wfi->updateEvent);
				}
			}
=======
	wfi = context->info;
	settings = client->settings;

	hdc = GetDC(NULL);
	wfi->width = GetDeviceCaps(hdc, HORZRES);
	wfi->height = GetDeviceCaps(hdc, VERTRES);
	wfi->bitsPerPixel = GetDeviceCaps(hdc, BITSPIXEL);
	ReleaseDC(NULL, hdc);
>>>>>>> dcceac59

	if ((settings->width != wfi->width) || (settings->height != wfi->height))
	{
		printf("Client requested resolution %dx%d, but will resize to %dx%d\n",
			settings->width, settings->height, wfi->width, wfi->height);

		settings->width = wfi->width;
		settings->height = wfi->height;
		settings->color_depth = wfi->bitsPerPixel;

		client->update->DesktopResize(client->update->context);
	}

	return true;
}

<<<<<<< HEAD
void wf_dxgi_encode(freerdp_peer* client, UINT timeout)
{
	STREAM* s;
	wfInfo* wfi;
	long offset;
	RFX_RECT rect;
	long height, width;
	rdpUpdate* update;
	wfPeerContext* wfp;
	GETCHANGESBUF* buf;
	SURFACE_BITS_COMMAND* cmd;
	BYTE* dxgiData = NULL;
	int pitch;


	wfp = (wfPeerContext*) client->context;
	wfi = wfp->info;

	if (client->activated == FALSE)
		return;
	
	if (wfp->activated == FALSE)
		return;

	//wf_info_find_invalid_region(wfi);


	update = client->update;
	cmd = &update->surface_bits_command;
	buf = (GETCHANGESBUF*) wfi->changeBuffer;


	if(wf_dxgi_nextFrame(wfi, timeout))
	{
		return;
	}
	wf_dxgi_getPixelData(wfi, &dxgiData, &pitch, &wfi->invalid);

	if (wfi->invalid.left < 0)
		wfi->invalid.left = 0;

	if (wfi->invalid.top < 0)
		wfi->invalid.top = 0;

	if (wfi->invalid.right >= wfi->width)
		wfi->invalid.right = wfi->width - 1;

	if (wfi->invalid.bottom >= wfi->height)
		wfi->invalid.bottom = wfi->height - 1;

	width = (wfi->invalid.right - wfi->invalid.left) + 1;
	height = (wfi->invalid.bottom - wfi->invalid.top) + 1;

	stream_clear(wfi->s);
	stream_set_pos(wfi->s, 0);
	s = wfi->s;

	rect.x = 0;
	rect.y = 0;
	rect.width = (uint16) width;
	rect.height = (uint16) height;

	//offset = (4 * wfi->invalid.left) + (wfi->invalid.top * wfi->width * 4);

	//rfx_compose_message(wfi->rfx_context, s, &rect, 1,
	//		((uint8*) (buf->Userbuffer)) + offset, width, height, wfi->width * 4);

	rfx_compose_message(
		wfi->rfx_context,
		s,
		&rect,
		1,
		(uint8*)dxgiData,
		width,
		height,
		pitch);
	
	wf_dxgi_releasePixelData(wfi);

	cmd->destLeft = wfi->invalid.left;
	cmd->destTop = wfi->invalid.top;
	cmd->destRight = wfi->invalid.left + width;
	cmd->destBottom = wfi->invalid.top + height;

	cmd->bpp = 32;
	cmd->codecID = client->settings->rfx_codec_id;
	cmd->width = width;
	cmd->height = height;
	cmd->bitmapDataLength = stream_get_length(s);
	cmd->bitmapData = stream_get_head(s);

	wfi->updatePending = TRUE;
}


void wf_rfx_encode(freerdp_peer* client)
=======
boolean wf_peer_activate(freerdp_peer* client)
>>>>>>> dcceac59
{
	wfInfo* wfi;
	wfPeerContext* context = (wfPeerContext*) client->context;
	
	printf("PeerActivate\n");

	wfi = context->info;
	client->activated = true;
	wf_update_peer_activate(wfi, context);

	return true;
}

boolean wf_peer_logon(freerdp_peer* client, SEC_WINNT_AUTH_IDENTITY* identity, boolean automatic)
{
	printf("PeerLogon\n");

	if (automatic)
	{
		_tprintf(_T("Logon: User:%s Domain:%s Password:%s\n"),
			identity->User, identity->Domain, identity->Password);
	}

	return true;
}

void wf_peer_synchronize_event(rdpInput* input, uint32 flags)
{

}

void wf_peer_accepted(freerdp_listener* instance, freerdp_peer* client)
{
	CreateThread(NULL, 0, wf_peer_main_loop, client, 0, NULL);
}

DWORD WINAPI wf_peer_socket_listener(LPVOID lpParam)
{
	int i, fds;
	int rcount;
	int max_fds;
	void* rfds[32];
	fd_set rfds_set;
	wfPeerContext* context;
	freerdp_peer* client = (freerdp_peer*) lpParam;

<<<<<<< HEAD

	wf_info_lock(wfi);
=======
	ZeroMemory(rfds, sizeof(rfds));
	context = (wfPeerContext*) client->context;
>>>>>>> dcceac59

	while (1)
	{
		rcount = 0;

		if (client->GetFileDescriptor(client, rfds, &rcount) != true)
		{
			printf("Failed to get peer file descriptor\n");
			break;
		}
<<<<<<< HEAD
	}

	wf_info_unlock(wfi);
	
}
=======
>>>>>>> dcceac59

		max_fds = 0;
		FD_ZERO(&rfds_set);

		for (i = 0; i < rcount; i++)
		{
			fds = (int)(long)(rfds[i]);

			if (fds > max_fds)
				max_fds = fds;

			FD_SET(fds, &rfds_set);
		}
		
		if (max_fds == 0)
			break;
		
		select(max_fds + 1, &rfds_set, NULL, NULL, NULL);

		SetEvent(context->socketEvent);
		WaitForSingleObject(context->socketSemaphore, INFINITE);

		if (context->socketClose)
			break;
	}

	printf("Exiting Peer Socket Listener Thread\n");

	return 0;
}

void wf_peer_read_settings(freerdp_peer* client)
{
	if (!wf_settings_read_string_ascii(HKEY_LOCAL_MACHINE, _T("Software\\FreeRDP\\Server"), _T("CertificateFile"), &(client->settings->cert_file)))
		client->settings->cert_file = _strdup("server.crt");

	if (!wf_settings_read_string_ascii(HKEY_LOCAL_MACHINE, _T("Software\\FreeRDP\\Server"), _T("PrivateKeyFile"), &(client->settings->privatekey_file)))
		client->settings->privatekey_file = _strdup("server.key");
}

DWORD WINAPI wf_peer_main_loop(LPVOID lpParam)
{
	wfInfo* wfi;
	DWORD nCount;
	DWORD status;
	HANDLE handles[32];
	rdpSettings* settings;
	wfPeerContext* context;
	freerdp_peer* client = (freerdp_peer*) lpParam;

	wf_peer_init(client);

	settings = client->settings;
	settings->rfx_codec = true;
	settings->ns_codec = false;
	settings->jpeg_codec = false;
	wf_peer_read_settings(client);

	client->PostConnect = wf_peer_post_connect;
	client->Activate = wf_peer_activate;
	client->Logon = wf_peer_logon;

	client->input->SynchronizeEvent = wf_peer_synchronize_event;
	client->input->KeyboardEvent = wf_peer_keyboard_event;
	client->input->UnicodeKeyboardEvent = wf_peer_unicode_keyboard_event;
	client->input->MouseEvent = wf_peer_mouse_event;
	client->input->ExtendedMouseEvent = wf_peer_extended_mouse_event;

	client->Initialize(client);
	context = (wfPeerContext*) client->context;

	wfi = context->info;
	context->socketEvent = CreateEvent(NULL, TRUE, FALSE, NULL);
	context->socketSemaphore = CreateSemaphore(NULL, 0, 1, NULL);
	context->socketThread = CreateThread(NULL, 0, wf_peer_socket_listener, client, 0, NULL);

	printf("We've got a client %s\n", client->local ? "(local)" : client->hostname);

	nCount = 0;
	handles[nCount++] = context->updateEvent;
	handles[nCount++] = context->socketEvent;

	while (1)
	{
		status = WaitForMultipleObjects(nCount, handles, FALSE, INFINITE);

		if (WaitForSingleObject(context->updateEvent, 0) == 0)
		{
			if (client->activated)
				wf_update_peer_send(wfi, context);

			ResetEvent(context->updateEvent);
			ReleaseSemaphore(wfi->updateSemaphore, 1, NULL);
		}

<<<<<<< HEAD
			wf_info_clear_invalid_region(wfi);

			wfi->updatePending = FALSE;
=======
		if (WaitForSingleObject(context->socketEvent, 0) == 0)
		{
			if (client->CheckFileDescriptor(client) != true)
			{
				printf("Failed to check peer file descriptor\n");
				context->socketClose = TRUE;
			}

			ResetEvent(context->socketEvent);
			ReleaseSemaphore(context->socketSemaphore, 1, NULL);

			if (context->socketClose)
				break;
>>>>>>> dcceac59
		}
	}

	printf("Client %s disconnected.\n", client->local ? "(local)" : client->hostname);

	if (WaitForSingleObject(context->updateEvent, 0) == 0)
	{
		ResetEvent(context->updateEvent);
		ReleaseSemaphore(wfi->updateSemaphore, 1, NULL);
	}
<<<<<<< HEAD
}

void wf_detect_win_ver()
{
	OSVERSIONINFOEX osvi;
	SYSTEM_INFO si;
	BOOL bOsVersionInfoEx;

	ZeroMemory(&si, sizeof(SYSTEM_INFO));
	ZeroMemory(&osvi, sizeof(OSVERSIONINFOEX));

	osvi.dwOSVersionInfoSize = sizeof(OSVERSIONINFOEX);
	bOsVersionInfoEx = GetVersionEx((OSVERSIONINFO*) &osvi);

	if(bOsVersionInfoEx == 0 ) return;

	if ( VER_PLATFORM_WIN32_NT==osvi.dwPlatformId && 
        osvi.dwMajorVersion > 4 )
	{
		if ( osvi.dwMajorVersion == 6 && 
			osvi.dwMinorVersion == 2)
			win8 = TRUE;
		printf("Detected Windows 8\n");
		return;
	}

	printf("platform = %d\n Version = %d.%d\n", osvi.dwPlatformId, osvi.dwMajorVersion, osvi.dwMinorVersion);
	win8 = FALSE;
}

	
=======

	wf_update_peer_deactivate(wfi, context);

	client->Disconnect(client);

	freerdp_peer_context_free(client);
	freerdp_peer_free(client);

	printf("Exiting Peer Main Loop Thread\n");

	return 0;
}

>>>>>>> dcceac59
<|MERGE_RESOLUTION|>--- conflicted
+++ resolved
@@ -1,519 +1,279 @@
-/**
- * FreeRDP: A Remote Desktop Protocol Client
- * FreeRDP Windows Server
- *
- * Copyright 2012 Marc-Andre Moreau <marcandre.moreau@gmail.com>
- *
- * Licensed under the Apache License, Version 2.0 (the "License");
- * you may not use this file except in compliance with the License.
- * You may obtain a copy of the License at
- *
- *     http://www.apache.org/licenses/LICENSE-2.0
- *
- * Unless required by applicable law or agreed to in writing, software
- * distributed under the License is distributed on an "AS IS" BASIS,
- * WITHOUT WARRANTIES OR CONDITIONS OF ANY KIND, either express or implied.
- * See the License for the specific language governing permissions and
- * limitations under the License.
- */
-
-#ifdef HAVE_CONFIG_H
-#include "config.h"
-#endif
-
-#include <winpr/tchar.h>
-#include <winpr/windows.h>
-
-#include <freerdp/listener.h>
-#include <freerdp/utils/sleep.h>
-#include <freerdp/codec/rfx.h>
-#include <freerdp/utils/stream.h>
-
-#include "wf_info.h"
-#include "wf_input.h"
-#include "wf_mirage.h"
-<<<<<<< HEAD
-#include "wf_dxgi.h"
-=======
-#include "wf_update.h"
-#include "wf_settings.h"
->>>>>>> dcceac59
-
-#include "wf_peer.h"
-
-BOOL win8;
-
-
-
-void wf_peer_context_new(freerdp_peer* client, wfPeerContext* context)
-{
-	context->info = wf_info_get_instance();
-<<<<<<< HEAD
-
-	if(win8)
-	{
-		wf_info_get_screen_info(context->info);
-		wf_dxgi_init(context->info);
-
-		if (wf_info_lock(context->info) > 0)
-		{
-			context->info->rfx_context = rfx_context_new();
-			context->info->rfx_context->mode = RLGR3;
-			context->info->rfx_context->width = context->info->width;
-			context->info->rfx_context->height = context->info->height;
-
-			rfx_context_set_pixel_format(context->info->rfx_context, RDP_PIXEL_FORMAT_B8G8R8A8);
-			context->info->s = stream_new(65536);
-
-			context->info->subscribers++;
-			wf_info_unlock(context->info);
-		}
-		
-	}
-	else
-	{
-		wf_info_mirror_init(context->info, context);
-	}
-=======
-	wf_info_peer_register(context->info, context);
->>>>>>> dcceac59
-}
-
-void wf_peer_context_free(freerdp_peer* client, wfPeerContext* context)
-{
-<<<<<<< HEAD
-	if(win8)
-	{
-		wf_dxgi_cleanup(context->info);
-		if (wf_info_lock(context->info) > 0)
-		{
-			stream_free(context->info->s);
-			rfx_context_free(context->info->rfx_context);
-			context->info->subscribers--;
-			wf_info_unlock(context->info);
-		}
-	}
-	else
-	{
-		wf_info_subscriber_release(context->info, context);
-	}
-}
-
-
-static DWORD WINAPI wf_peer_mirror_monitor(LPVOID lpParam)
-=======
-	wf_info_peer_unregister(context->info, context);
-}
-
-void wf_peer_init(freerdp_peer* client)
-{
-	client->context_size = sizeof(wfPeerContext);
-	client->ContextNew = (psPeerContextNew) wf_peer_context_new;
-	client->ContextFree = (psPeerContextFree) wf_peer_context_free;
-	
-	freerdp_peer_context_new(client);
-}
-
-boolean wf_peer_post_connect(freerdp_peer* client)
->>>>>>> dcceac59
-{
-	HDC hdc;
-	wfInfo* wfi;
-	rdpSettings* settings;
-	wfPeerContext* context = (wfPeerContext*) client->context;
-
-<<<<<<< HEAD
-	fps = 10;
-	rate = 1000 / fps;
-	client = (freerdp_peer*) lpParam;
-	context = (wfPeerContext*) client->context;
-	wfi = context->info;
-	
-	while (1)
-	{
-		beg = GetTickCount();
-
-		if (wf_info_lock(wfi) > 0)
-		{
-			if (wf_info_has_subscribers(wfi))
-			{
-				//wf_info_update_changes(wfi);
-
-				if (1)//wf_info_have_updates(wfi))
-				{
-					//todo: changeme
-					if(win8)
-						wf_dxgi_encode(client, rate);
-					else
-						wf_rfx_encode(client);
-					SetEvent(wfi->updateEvent);
-				}
-			}
-=======
-	wfi = context->info;
-	settings = client->settings;
-
-	hdc = GetDC(NULL);
-	wfi->width = GetDeviceCaps(hdc, HORZRES);
-	wfi->height = GetDeviceCaps(hdc, VERTRES);
-	wfi->bitsPerPixel = GetDeviceCaps(hdc, BITSPIXEL);
-	ReleaseDC(NULL, hdc);
->>>>>>> dcceac59
-
-	if ((settings->width != wfi->width) || (settings->height != wfi->height))
-	{
-		printf("Client requested resolution %dx%d, but will resize to %dx%d\n",
-			settings->width, settings->height, wfi->width, wfi->height);
-
-		settings->width = wfi->width;
-		settings->height = wfi->height;
-		settings->color_depth = wfi->bitsPerPixel;
-
-		client->update->DesktopResize(client->update->context);
-	}
-
-	return true;
-}
-
-<<<<<<< HEAD
-void wf_dxgi_encode(freerdp_peer* client, UINT timeout)
-{
-	STREAM* s;
-	wfInfo* wfi;
-	long offset;
-	RFX_RECT rect;
-	long height, width;
-	rdpUpdate* update;
-	wfPeerContext* wfp;
-	GETCHANGESBUF* buf;
-	SURFACE_BITS_COMMAND* cmd;
-	BYTE* dxgiData = NULL;
-	int pitch;
-
-
-	wfp = (wfPeerContext*) client->context;
-	wfi = wfp->info;
-
-	if (client->activated == FALSE)
-		return;
-	
-	if (wfp->activated == FALSE)
-		return;
-
-	//wf_info_find_invalid_region(wfi);
-
-
-	update = client->update;
-	cmd = &update->surface_bits_command;
-	buf = (GETCHANGESBUF*) wfi->changeBuffer;
-
-
-	if(wf_dxgi_nextFrame(wfi, timeout))
-	{
-		return;
-	}
-	wf_dxgi_getPixelData(wfi, &dxgiData, &pitch, &wfi->invalid);
-
-	if (wfi->invalid.left < 0)
-		wfi->invalid.left = 0;
-
-	if (wfi->invalid.top < 0)
-		wfi->invalid.top = 0;
-
-	if (wfi->invalid.right >= wfi->width)
-		wfi->invalid.right = wfi->width - 1;
-
-	if (wfi->invalid.bottom >= wfi->height)
-		wfi->invalid.bottom = wfi->height - 1;
-
-	width = (wfi->invalid.right - wfi->invalid.left) + 1;
-	height = (wfi->invalid.bottom - wfi->invalid.top) + 1;
-
-	stream_clear(wfi->s);
-	stream_set_pos(wfi->s, 0);
-	s = wfi->s;
-
-	rect.x = 0;
-	rect.y = 0;
-	rect.width = (uint16) width;
-	rect.height = (uint16) height;
-
-	//offset = (4 * wfi->invalid.left) + (wfi->invalid.top * wfi->width * 4);
-
-	//rfx_compose_message(wfi->rfx_context, s, &rect, 1,
-	//		((uint8*) (buf->Userbuffer)) + offset, width, height, wfi->width * 4);
-
-	rfx_compose_message(
-		wfi->rfx_context,
-		s,
-		&rect,
-		1,
-		(uint8*)dxgiData,
-		width,
-		height,
-		pitch);
-	
-	wf_dxgi_releasePixelData(wfi);
-
-	cmd->destLeft = wfi->invalid.left;
-	cmd->destTop = wfi->invalid.top;
-	cmd->destRight = wfi->invalid.left + width;
-	cmd->destBottom = wfi->invalid.top + height;
-
-	cmd->bpp = 32;
-	cmd->codecID = client->settings->rfx_codec_id;
-	cmd->width = width;
-	cmd->height = height;
-	cmd->bitmapDataLength = stream_get_length(s);
-	cmd->bitmapData = stream_get_head(s);
-
-	wfi->updatePending = TRUE;
-}
-
-
-void wf_rfx_encode(freerdp_peer* client)
-=======
-boolean wf_peer_activate(freerdp_peer* client)
->>>>>>> dcceac59
-{
-	wfInfo* wfi;
-	wfPeerContext* context = (wfPeerContext*) client->context;
-	
-	printf("PeerActivate\n");
-
-	wfi = context->info;
-	client->activated = true;
-	wf_update_peer_activate(wfi, context);
-
-	return true;
-}
-
-boolean wf_peer_logon(freerdp_peer* client, SEC_WINNT_AUTH_IDENTITY* identity, boolean automatic)
-{
-	printf("PeerLogon\n");
-
-	if (automatic)
-	{
-		_tprintf(_T("Logon: User:%s Domain:%s Password:%s\n"),
-			identity->User, identity->Domain, identity->Password);
-	}
-
-	return true;
-}
-
-void wf_peer_synchronize_event(rdpInput* input, uint32 flags)
-{
-
-}
-
-void wf_peer_accepted(freerdp_listener* instance, freerdp_peer* client)
-{
-	CreateThread(NULL, 0, wf_peer_main_loop, client, 0, NULL);
-}
-
-DWORD WINAPI wf_peer_socket_listener(LPVOID lpParam)
-{
-	int i, fds;
-	int rcount;
-	int max_fds;
-	void* rfds[32];
-	fd_set rfds_set;
-	wfPeerContext* context;
-	freerdp_peer* client = (freerdp_peer*) lpParam;
-
-<<<<<<< HEAD
-
-	wf_info_lock(wfi);
-=======
-	ZeroMemory(rfds, sizeof(rfds));
-	context = (wfPeerContext*) client->context;
->>>>>>> dcceac59
-
-	while (1)
-	{
-		rcount = 0;
-
-		if (client->GetFileDescriptor(client, rfds, &rcount) != true)
-		{
-			printf("Failed to get peer file descriptor\n");
-			break;
-		}
-<<<<<<< HEAD
-	}
-
-	wf_info_unlock(wfi);
-	
-}
-=======
->>>>>>> dcceac59
-
-		max_fds = 0;
-		FD_ZERO(&rfds_set);
-
-		for (i = 0; i < rcount; i++)
-		{
-			fds = (int)(long)(rfds[i]);
-
-			if (fds > max_fds)
-				max_fds = fds;
-
-			FD_SET(fds, &rfds_set);
-		}
-		
-		if (max_fds == 0)
-			break;
-		
-		select(max_fds + 1, &rfds_set, NULL, NULL, NULL);
-
-		SetEvent(context->socketEvent);
-		WaitForSingleObject(context->socketSemaphore, INFINITE);
-
-		if (context->socketClose)
-			break;
-	}
-
-	printf("Exiting Peer Socket Listener Thread\n");
-
-	return 0;
-}
-
-void wf_peer_read_settings(freerdp_peer* client)
-{
-	if (!wf_settings_read_string_ascii(HKEY_LOCAL_MACHINE, _T("Software\\FreeRDP\\Server"), _T("CertificateFile"), &(client->settings->cert_file)))
-		client->settings->cert_file = _strdup("server.crt");
-
-	if (!wf_settings_read_string_ascii(HKEY_LOCAL_MACHINE, _T("Software\\FreeRDP\\Server"), _T("PrivateKeyFile"), &(client->settings->privatekey_file)))
-		client->settings->privatekey_file = _strdup("server.key");
-}
-
-DWORD WINAPI wf_peer_main_loop(LPVOID lpParam)
-{
-	wfInfo* wfi;
-	DWORD nCount;
-	DWORD status;
-	HANDLE handles[32];
-	rdpSettings* settings;
-	wfPeerContext* context;
-	freerdp_peer* client = (freerdp_peer*) lpParam;
-
-	wf_peer_init(client);
-
-	settings = client->settings;
-	settings->rfx_codec = true;
-	settings->ns_codec = false;
-	settings->jpeg_codec = false;
-	wf_peer_read_settings(client);
-
-	client->PostConnect = wf_peer_post_connect;
-	client->Activate = wf_peer_activate;
-	client->Logon = wf_peer_logon;
-
-	client->input->SynchronizeEvent = wf_peer_synchronize_event;
-	client->input->KeyboardEvent = wf_peer_keyboard_event;
-	client->input->UnicodeKeyboardEvent = wf_peer_unicode_keyboard_event;
-	client->input->MouseEvent = wf_peer_mouse_event;
-	client->input->ExtendedMouseEvent = wf_peer_extended_mouse_event;
-
-	client->Initialize(client);
-	context = (wfPeerContext*) client->context;
-
-	wfi = context->info;
-	context->socketEvent = CreateEvent(NULL, TRUE, FALSE, NULL);
-	context->socketSemaphore = CreateSemaphore(NULL, 0, 1, NULL);
-	context->socketThread = CreateThread(NULL, 0, wf_peer_socket_listener, client, 0, NULL);
-
-	printf("We've got a client %s\n", client->local ? "(local)" : client->hostname);
-
-	nCount = 0;
-	handles[nCount++] = context->updateEvent;
-	handles[nCount++] = context->socketEvent;
-
-	while (1)
-	{
-		status = WaitForMultipleObjects(nCount, handles, FALSE, INFINITE);
-
-		if (WaitForSingleObject(context->updateEvent, 0) == 0)
-		{
-			if (client->activated)
-				wf_update_peer_send(wfi, context);
-
-			ResetEvent(context->updateEvent);
-			ReleaseSemaphore(wfi->updateSemaphore, 1, NULL);
-		}
-
-<<<<<<< HEAD
-			wf_info_clear_invalid_region(wfi);
-
-			wfi->updatePending = FALSE;
-=======
-		if (WaitForSingleObject(context->socketEvent, 0) == 0)
-		{
-			if (client->CheckFileDescriptor(client) != true)
-			{
-				printf("Failed to check peer file descriptor\n");
-				context->socketClose = TRUE;
-			}
-
-			ResetEvent(context->socketEvent);
-			ReleaseSemaphore(context->socketSemaphore, 1, NULL);
-
-			if (context->socketClose)
-				break;
->>>>>>> dcceac59
-		}
-	}
-
-	printf("Client %s disconnected.\n", client->local ? "(local)" : client->hostname);
-
-	if (WaitForSingleObject(context->updateEvent, 0) == 0)
-	{
-		ResetEvent(context->updateEvent);
-		ReleaseSemaphore(wfi->updateSemaphore, 1, NULL);
-	}
-<<<<<<< HEAD
-}
-
-void wf_detect_win_ver()
-{
-	OSVERSIONINFOEX osvi;
-	SYSTEM_INFO si;
-	BOOL bOsVersionInfoEx;
-
-	ZeroMemory(&si, sizeof(SYSTEM_INFO));
-	ZeroMemory(&osvi, sizeof(OSVERSIONINFOEX));
-
-	osvi.dwOSVersionInfoSize = sizeof(OSVERSIONINFOEX);
-	bOsVersionInfoEx = GetVersionEx((OSVERSIONINFO*) &osvi);
-
-	if(bOsVersionInfoEx == 0 ) return;
-
-	if ( VER_PLATFORM_WIN32_NT==osvi.dwPlatformId && 
-        osvi.dwMajorVersion > 4 )
-	{
-		if ( osvi.dwMajorVersion == 6 && 
-			osvi.dwMinorVersion == 2)
-			win8 = TRUE;
-		printf("Detected Windows 8\n");
-		return;
-	}
-
-	printf("platform = %d\n Version = %d.%d\n", osvi.dwPlatformId, osvi.dwMajorVersion, osvi.dwMinorVersion);
-	win8 = FALSE;
-}
-
-	
-=======
-
-	wf_update_peer_deactivate(wfi, context);
-
-	client->Disconnect(client);
-
-	freerdp_peer_context_free(client);
-	freerdp_peer_free(client);
-
-	printf("Exiting Peer Main Loop Thread\n");
-
-	return 0;
-}
-
->>>>>>> dcceac59
+/**
+ * FreeRDP: A Remote Desktop Protocol Client
+ * FreeRDP Windows Server
+ *
+ * Copyright 2012 Marc-Andre Moreau <marcandre.moreau@gmail.com>
+ *
+ * Licensed under the Apache License, Version 2.0 (the "License");
+ * you may not use this file except in compliance with the License.
+ * You may obtain a copy of the License at
+ *
+ *     http://www.apache.org/licenses/LICENSE-2.0
+ *
+ * Unless required by applicable law or agreed to in writing, software
+ * distributed under the License is distributed on an "AS IS" BASIS,
+ * WITHOUT WARRANTIES OR CONDITIONS OF ANY KIND, either express or implied.
+ * See the License for the specific language governing permissions and
+ * limitations under the License.
+ */
+
+#ifdef HAVE_CONFIG_H
+#include "config.h"
+#endif
+
+#include <winpr/tchar.h>
+#include <winpr/windows.h>
+
+#include <freerdp/listener.h>
+#include <freerdp/utils/sleep.h>
+#include <freerdp/codec/rfx.h>
+#include <freerdp/utils/stream.h>
+
+#include "wf_info.h"
+#include "wf_input.h"
+#include "wf_mirage.h"
+#include "wf_update.h"
+#include "wf_settings.h"
+
+#include "wf_peer.h"
+
+void wf_peer_context_new(freerdp_peer* client, wfPeerContext* context)
+{
+	context->info = wf_info_get_instance();
+	wf_info_peer_register(context->info, context);
+}
+
+void wf_peer_context_free(freerdp_peer* client, wfPeerContext* context)
+{
+	wf_info_peer_unregister(context->info, context);
+}
+
+void wf_peer_init(freerdp_peer* client)
+{
+	client->context_size = sizeof(wfPeerContext);
+	client->ContextNew = (psPeerContextNew) wf_peer_context_new;
+	client->ContextFree = (psPeerContextFree) wf_peer_context_free;
+	
+	freerdp_peer_context_new(client);
+}
+
+boolean wf_peer_post_connect(freerdp_peer* client)
+{
+	HDC hdc;
+	wfInfo* wfi;
+	rdpSettings* settings;
+	wfPeerContext* context = (wfPeerContext*) client->context;
+
+	wfi = context->info;
+	settings = client->settings;
+
+	hdc = GetDC(NULL);
+	wfi->width = GetDeviceCaps(hdc, HORZRES);
+	wfi->height = GetDeviceCaps(hdc, VERTRES);
+	wfi->bitsPerPixel = GetDeviceCaps(hdc, BITSPIXEL);
+	ReleaseDC(NULL, hdc);
+
+	if ((settings->width != wfi->width) || (settings->height != wfi->height))
+	{
+		printf("Client requested resolution %dx%d, but will resize to %dx%d\n",
+			settings->width, settings->height, wfi->width, wfi->height);
+
+		settings->width = wfi->width;
+		settings->height = wfi->height;
+		settings->color_depth = wfi->bitsPerPixel;
+
+		client->update->DesktopResize(client->update->context);
+	}
+
+	return true;
+}
+
+boolean wf_peer_activate(freerdp_peer* client)
+{
+	wfInfo* wfi;
+	wfPeerContext* context = (wfPeerContext*) client->context;
+	
+	printf("PeerActivate\n");
+
+	wfi = context->info;
+	client->activated = true;
+	wf_update_peer_activate(wfi, context);
+
+	return true;
+}
+
+boolean wf_peer_logon(freerdp_peer* client, SEC_WINNT_AUTH_IDENTITY* identity, boolean automatic)
+{
+	printf("PeerLogon\n");
+
+	if (automatic)
+	{
+		_tprintf(_T("Logon: User:%s Domain:%s Password:%s\n"),
+			identity->User, identity->Domain, identity->Password);
+	}
+
+	return true;
+}
+
+void wf_peer_synchronize_event(rdpInput* input, uint32 flags)
+{
+
+}
+
+void wf_peer_accepted(freerdp_listener* instance, freerdp_peer* client)
+{
+	CreateThread(NULL, 0, wf_peer_main_loop, client, 0, NULL);
+}
+
+DWORD WINAPI wf_peer_socket_listener(LPVOID lpParam)
+{
+	int i, fds;
+	int rcount;
+	int max_fds;
+	void* rfds[32];
+	fd_set rfds_set;
+	wfPeerContext* context;
+	freerdp_peer* client = (freerdp_peer*) lpParam;
+
+	ZeroMemory(rfds, sizeof(rfds));
+	context = (wfPeerContext*) client->context;
+
+	while (1)
+	{
+		rcount = 0;
+
+		if (client->GetFileDescriptor(client, rfds, &rcount) != true)
+		{
+			printf("Failed to get peer file descriptor\n");
+			break;
+		}
+
+		max_fds = 0;
+		FD_ZERO(&rfds_set);
+
+		for (i = 0; i < rcount; i++)
+		{
+			fds = (int)(long)(rfds[i]);
+
+			if (fds > max_fds)
+				max_fds = fds;
+
+			FD_SET(fds, &rfds_set);
+		}
+		
+		if (max_fds == 0)
+			break;
+		
+		select(max_fds + 1, &rfds_set, NULL, NULL, NULL);
+
+		SetEvent(context->socketEvent);
+		WaitForSingleObject(context->socketSemaphore, INFINITE);
+
+		if (context->socketClose)
+			break;
+	}
+
+	printf("Exiting Peer Socket Listener Thread\n");
+
+	return 0;
+}
+
+void wf_peer_read_settings(freerdp_peer* client)
+{
+	if (!wf_settings_read_string_ascii(HKEY_LOCAL_MACHINE, _T("Software\\FreeRDP\\Server"), _T("CertificateFile"), &(client->settings->cert_file)))
+		client->settings->cert_file = _strdup("server.crt");
+
+	if (!wf_settings_read_string_ascii(HKEY_LOCAL_MACHINE, _T("Software\\FreeRDP\\Server"), _T("PrivateKeyFile"), &(client->settings->privatekey_file)))
+		client->settings->privatekey_file = _strdup("server.key");
+}
+
+DWORD WINAPI wf_peer_main_loop(LPVOID lpParam)
+{
+	wfInfo* wfi;
+	DWORD nCount;
+	DWORD status;
+	HANDLE handles[32];
+	rdpSettings* settings;
+	wfPeerContext* context;
+	freerdp_peer* client = (freerdp_peer*) lpParam;
+
+	wf_peer_init(client);
+
+	settings = client->settings;
+	settings->rfx_codec = true;
+	settings->ns_codec = false;
+	settings->jpeg_codec = false;
+	wf_peer_read_settings(client);
+
+	client->PostConnect = wf_peer_post_connect;
+	client->Activate = wf_peer_activate;
+	client->Logon = wf_peer_logon;
+
+	client->input->SynchronizeEvent = wf_peer_synchronize_event;
+	client->input->KeyboardEvent = wf_peer_keyboard_event;
+	client->input->UnicodeKeyboardEvent = wf_peer_unicode_keyboard_event;
+	client->input->MouseEvent = wf_peer_mouse_event;
+	client->input->ExtendedMouseEvent = wf_peer_extended_mouse_event;
+
+	client->Initialize(client);
+	context = (wfPeerContext*) client->context;
+
+	wfi = context->info;
+	context->socketEvent = CreateEvent(NULL, TRUE, FALSE, NULL);
+	context->socketSemaphore = CreateSemaphore(NULL, 0, 1, NULL);
+	context->socketThread = CreateThread(NULL, 0, wf_peer_socket_listener, client, 0, NULL);
+
+	printf("We've got a client %s\n", client->local ? "(local)" : client->hostname);
+
+	nCount = 0;
+	handles[nCount++] = context->updateEvent;
+	handles[nCount++] = context->socketEvent;
+
+	while (1)
+	{
+		status = WaitForMultipleObjects(nCount, handles, FALSE, INFINITE);
+
+		if (WaitForSingleObject(context->updateEvent, 0) == 0)
+		{
+			if (client->activated)
+				wf_update_peer_send(wfi, context);
+
+			ResetEvent(context->updateEvent);
+			ReleaseSemaphore(wfi->updateSemaphore, 1, NULL);
+		}
+
+		if (WaitForSingleObject(context->socketEvent, 0) == 0)
+		{
+			if (client->CheckFileDescriptor(client) != true)
+			{
+				printf("Failed to check peer file descriptor\n");
+				context->socketClose = TRUE;
+			}
+
+			ResetEvent(context->socketEvent);
+			ReleaseSemaphore(context->socketSemaphore, 1, NULL);
+
+			if (context->socketClose)
+				break;
+		}
+	}
+
+	printf("Client %s disconnected.\n", client->local ? "(local)" : client->hostname);
+
+	if (WaitForSingleObject(context->updateEvent, 0) == 0)
+	{
+		ResetEvent(context->updateEvent);
+		ReleaseSemaphore(wfi->updateSemaphore, 1, NULL);
+	}
+
+	wf_update_peer_deactivate(wfi, context);
+
+	client->Disconnect(client);
+
+	freerdp_peer_context_free(client);
+	freerdp_peer_free(client);
+
+	printf("Exiting Peer Main Loop Thread\n");
+
+	return 0;
+}