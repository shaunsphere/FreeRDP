/**
 * FreeRDP: A Remote Desktop Protocol Client
 * FreeRDP Windows Server
 *
 * Copyright 2012 Marc-Andre Moreau <marcandre.moreau@gmail.com>
 *
 * Licensed under the Apache License, Version 2.0 (the "License");
 * you may not use this file except in compliance with the License.
 * You may obtain a copy of the License at
 *
 *     http://www.apache.org/licenses/LICENSE-2.0
 *
 * Unless required by applicable law or agreed to in writing, software
 * distributed under the License is distributed on an "AS IS" BASIS,
 * WITHOUT WARRANTIES OR CONDITIONS OF ANY KIND, either express or implied.
 * See the License for the specific language governing permissions and
 * limitations under the License.
 */

#include <winpr/tchar.h>
#include <winpr/windows.h>

#include "wf_mirage.h"

#define DEVICE_KEY_PREFIX	_T("\\Registry\\Machine\\")
/*
This function will iterate over the loaded display devices until it finds
the mirror device we want to load. If found, it will then copy the registry
key corresponding to the device to the context and returns true. Otherwise
the function returns false.
*/
BOOL wf_mirror_driver_find_display_device(wfInfo* context)
{
	BOOL result;
	BOOL devFound;
	DWORD deviceNumber;
	DISPLAY_DEVICE deviceInfo;

	devFound = FALSE;
	deviceNumber = 0;
	deviceInfo.cb = sizeof(deviceInfo);

	while (result = EnumDisplayDevices(NULL, deviceNumber, &deviceInfo, 0))
	{
		if (_tcscmp(deviceInfo.DeviceString, _T("Mirage Driver")) == 0)
		{
			int deviceKeyLength;
			int deviceKeyPrefixLength;

			deviceKeyPrefixLength = _tcslen(DEVICE_KEY_PREFIX);

			if (_tcsncmp(deviceInfo.DeviceKey, DEVICE_KEY_PREFIX, deviceKeyPrefixLength) == 0)
			{
				deviceKeyLength = _tcslen(deviceInfo.DeviceKey) - deviceKeyPrefixLength;
				context->deviceKey = (LPTSTR) malloc((deviceKeyLength + 1) * sizeof(TCHAR));

				_tcsncpy_s(context->deviceKey, deviceKeyLength + 1,
					&deviceInfo.DeviceKey[deviceKeyPrefixLength], deviceKeyLength);
			}

			_tcsncpy_s(context->deviceName, 32, deviceInfo.DeviceName, _tcslen(deviceInfo.DeviceName));
			return TRUE;
		}

		deviceNumber++;
	}

	return FALSE;
}

/**
 * This function will attempt to access the the windows registry using the device
 * key stored in the current context. It will attempt to read the value of the
 * "Attach.ToDesktop" subkey and will return true if the value is already set to
 * val. If unable to read the subkey, this function will return false. If the 
 * subkey is not set to val it will then attempt to set it to val and return true. If 
 * unsuccessful or an unexpected value is encountered, the function returns 
 * false.
 */

BOOL wf_mirror_driver_display_device_attach(wfInfo* context, DWORD mode)
{
	HKEY hKey;
	LONG status;
	DWORD dwType;
	DWORD dwSize;
	DWORD dwValue;

	status = RegOpenKeyEx(HKEY_LOCAL_MACHINE, context->deviceKey,
		0, KEY_READ | KEY_WOW64_64KEY, &hKey);

	if (status != ERROR_SUCCESS)
		return FALSE;

	dwSize = sizeof(DWORD);
	status = RegQueryValueEx(hKey, _T("Attach.ToDesktop"),
		NULL, &dwType, (BYTE*) &dwValue, &dwSize);

	if (status != ERROR_SUCCESS)
		return FALSE;

	if (dwValue == 1)
	{
		dwValue = mode;
		dwSize = sizeof(DWORD);

		status = RegSetValueEx(HKEY_LOCAL_MACHINE, _T("Attach.ToDesktop"),
			0, REG_DWORD, (BYTE*) &dwValue, dwSize);

		if (status != ERROR_SUCCESS)
			return FALSE;
	}

	return TRUE;
}

void wf_mirror_driver_print_display_change_status(LONG status)
{
	TCHAR disp_change[64];

	switch (status)
	{
		case DISP_CHANGE_SUCCESSFUL:
			_tcscpy(disp_change, _T("DISP_CHANGE_SUCCESSFUL"));
			break;

		case DISP_CHANGE_BADDUALVIEW:
			_tcscpy(disp_change, _T("DISP_CHANGE_BADDUALVIEW"));
			break;

		case DISP_CHANGE_BADFLAGS:
			_tcscpy(disp_change, _T("DISP_CHANGE_BADFLAGS"));
			break;

		case DISP_CHANGE_BADMODE:
			_tcscpy(disp_change, _T("DISP_CHANGE_BADMODE"));
			break;

		case DISP_CHANGE_BADPARAM:
			_tcscpy(disp_change, _T("DISP_CHANGE_BADPARAM"));
			break;

		case DISP_CHANGE_FAILED:
			_tcscpy(disp_change, _T("DISP_CHANGE_FAILED"));
			break;

		case DISP_CHANGE_NOTUPDATED:
			_tcscpy(disp_change, _T("DISP_CHANGE_NOTUPDATED"));
			break;

		case DISP_CHANGE_RESTART:
			_tcscpy(disp_change, _T("DISP_CHANGE_RESTART"));
			break;

		default:
			_tcscpy(disp_change, _T("DISP_CHANGE_UNKNOWN"));
			break;
	}

	if (status != DISP_CHANGE_SUCCESSFUL)
		_tprintf(_T("ChangeDisplaySettingsEx() failed with %s (%d)\n"), disp_change, status);
	else
		_tprintf(_T("ChangeDisplaySettingsEx() succeeded with %s (%d)\n"), disp_change, status);
}

/**
 * This function will attempt to apply the currently configured display settings 
 * in the registry to the display driver. It will return true if successful 
 * otherwise it returns false.
 * If unload is nonzero then the the driver will be asked to remove itself.
 */

BOOL wf_mirror_driver_update(wfInfo* context, int unload)
{
	BOOL status;
	DWORD* extHdr;
	WORD drvExtraSaved;
	DEVMODE* deviceMode;
	LONG disp_change_status;
	DWORD dmf_devmodewext_magic_sig = 0xDF20C0DE;
	
	if (!unload)
	{
<<<<<<< HEAD
		wf_info_get_screen_info(context);
	}
	else
	{
		context->height = 0;
		context->width = 0;
		context->bitsPerPix = 0;
=======
		/*
		 * Will have to come back to this for supporting non primary displays and multimonitor setups
		 */
		dc = GetDC(NULL);
		context->width = GetDeviceCaps(dc, HORZRES);
		context->height = GetDeviceCaps(dc, VERTRES);
		context->bitsPerPixel = GetDeviceCaps(dc, BITSPIXEL);
		ReleaseDC(NULL, dc);
	}
	else
	{
		context->width = 0;
		context->height = 0;
		context->bitsPerPixel = 0;
>>>>>>> dcceac59
	}
	
	deviceMode = (DEVMODE*) malloc(sizeof(DEVMODE) + EXT_DEVMODE_SIZE_MAX);
	deviceMode->dmDriverExtra = 2 * sizeof(DWORD);

	extHdr = (DWORD*)((BYTE*) &deviceMode + sizeof(DEVMODE)); 
	extHdr[0] = dmf_devmodewext_magic_sig;
	extHdr[1] = 0;

	drvExtraSaved = deviceMode->dmDriverExtra;
	memset(deviceMode, 0, sizeof(DEVMODE) + EXT_DEVMODE_SIZE_MAX);
	deviceMode->dmSize = sizeof(DEVMODE);
	deviceMode->dmDriverExtra = drvExtraSaved;

<<<<<<< HEAD
	deviceMode->dmPelsWidth = context->height;
	deviceMode->dmPelsHeight = context->width;
	deviceMode->dmBitsPerPel = context->bitsPerPix;
=======
	deviceMode->dmPelsWidth = context->width;
	deviceMode->dmPelsHeight = context->height;
	deviceMode->dmBitsPerPel = context->bitsPerPixel;
>>>>>>> dcceac59
	deviceMode->dmPosition.x = 0;
	deviceMode->dmPosition.y = 0;

	deviceMode->dmFields = DM_BITSPERPEL | DM_PELSWIDTH | DM_PELSHEIGHT | DM_POSITION;

	_tcsncpy_s(deviceMode->dmDeviceName, 32, context->deviceName, _tcslen(context->deviceName));

	disp_change_status = ChangeDisplaySettingsEx(context->deviceName, deviceMode, NULL, CDS_UPDATEREGISTRY, NULL);

	status = (disp_change_status == DISP_CHANGE_SUCCESSFUL) ? TRUE : FALSE;

	if (!status)
		wf_mirror_driver_print_display_change_status(disp_change_status);
		
	return status;
}

BOOL wf_mirror_driver_map_memory(wfInfo* context)
{
	int status;
	GETCHANGESBUF* b;

	context->driverDC = CreateDC(context->deviceName, NULL, NULL, NULL);

	if (context->driverDC == NULL)
	{
		_tprintf(_T("Could not create device driver context!\n"));
		return FALSE;
	}

	context->changeBuffer = malloc(sizeof(GETCHANGESBUF));
	ZeroMemory(context->changeBuffer, sizeof(GETCHANGESBUF));

	status = ExtEscape(context->driverDC, dmf_esc_usm_pipe_map, 0, 0, sizeof(GETCHANGESBUF), (LPSTR) context->changeBuffer);

	if (status <= 0)
	{
		_tprintf(_T("Failed to map shared memory from the driver! code %d\n"), status);
	}

	b = (GETCHANGESBUF*) context->changeBuffer;

	return TRUE;
}

/* Unmap the shared memory and release the DC */

BOOL wf_mirror_driver_cleanup(wfInfo* context)
{
	int status;

	status = ExtEscape(context->driverDC, dmf_esc_usm_pipe_unmap, sizeof(GETCHANGESBUF), (LPSTR) context->changeBuffer, 0, 0);
	
	if (status <= 0)
	{
		_tprintf(_T("Failed to unmap shared memory from the driver! code %d\n"), status);
	}

	if (context->driverDC != NULL)
	{
		status = DeleteDC(context->driverDC);

		if (status == 0)
		{
			_tprintf(_T("Failed to release DC!\n"));
		}
	}

	free(context->changeBuffer);

	return TRUE;
}

void wf_mirror_driver_activate(wfInfo* wfi)
{
	if (!wfi->mirrorDriverActive)
	{
		printf("Activating Mirror Driver\n");

		wf_mirror_driver_find_display_device(wfi);
		wf_mirror_driver_display_device_attach(wfi, 1);
		wf_mirror_driver_update(wfi, FALSE);
		wf_mirror_driver_map_memory(wfi);
		wfi->mirrorDriverActive = TRUE;
	}
}

void wf_mirror_driver_deactivate(wfInfo* wfi)
{
	if (wfi->mirrorDriverActive)
	{
		printf("Deactivating Mirror Driver\n");

		wf_mirror_driver_cleanup(wfi);
		wf_mirror_driver_display_device_attach(wfi, 0);
		wf_mirror_driver_update(wfi, 1);
		wfi->mirrorDriverActive = FALSE;
	}
}
<|MERGE_RESOLUTION|>--- conflicted
+++ resolved
@@ -1,329 +1,314 @@
-/**
- * FreeRDP: A Remote Desktop Protocol Client
- * FreeRDP Windows Server
- *
- * Copyright 2012 Marc-Andre Moreau <marcandre.moreau@gmail.com>
- *
- * Licensed under the Apache License, Version 2.0 (the "License");
- * you may not use this file except in compliance with the License.
- * You may obtain a copy of the License at
- *
- *     http://www.apache.org/licenses/LICENSE-2.0
- *
- * Unless required by applicable law or agreed to in writing, software
- * distributed under the License is distributed on an "AS IS" BASIS,
- * WITHOUT WARRANTIES OR CONDITIONS OF ANY KIND, either express or implied.
- * See the License for the specific language governing permissions and
- * limitations under the License.
- */
+/**
+ * FreeRDP: A Remote Desktop Protocol Client
+ * FreeRDP Windows Server
+ *
+ * Copyright 2012 Marc-Andre Moreau <marcandre.moreau@gmail.com>
+ *
+ * Licensed under the Apache License, Version 2.0 (the "License");
+ * you may not use this file except in compliance with the License.
+ * You may obtain a copy of the License at
+ *
+ *     http://www.apache.org/licenses/LICENSE-2.0
+ *
+ * Unless required by applicable law or agreed to in writing, software
+ * distributed under the License is distributed on an "AS IS" BASIS,
+ * WITHOUT WARRANTIES OR CONDITIONS OF ANY KIND, either express or implied.
+ * See the License for the specific language governing permissions and
+ * limitations under the License.
+ */
+
+#include <winpr/tchar.h>
+#include <winpr/windows.h>
+
+#include "wf_mirage.h"
+
+#define DEVICE_KEY_PREFIX	_T("\\Registry\\Machine\\")
+/*
+This function will iterate over the loaded display devices until it finds
+the mirror device we want to load. If found, it will then copy the registry
+key corresponding to the device to the context and returns true. Otherwise
+the function returns false.
+*/
+BOOL wf_mirror_driver_find_display_device(wfInfo* context)
+{
+	BOOL result;
+	BOOL devFound;
+	DWORD deviceNumber;
+	DISPLAY_DEVICE deviceInfo;
+
+	devFound = FALSE;
+	deviceNumber = 0;
+	deviceInfo.cb = sizeof(deviceInfo);
+
+	while (result = EnumDisplayDevices(NULL, deviceNumber, &deviceInfo, 0))
+	{
+		if (_tcscmp(deviceInfo.DeviceString, _T("Mirage Driver")) == 0)
+		{
+			int deviceKeyLength;
+			int deviceKeyPrefixLength;
+
+			deviceKeyPrefixLength = _tcslen(DEVICE_KEY_PREFIX);
+
+			if (_tcsncmp(deviceInfo.DeviceKey, DEVICE_KEY_PREFIX, deviceKeyPrefixLength) == 0)
+			{
+				deviceKeyLength = _tcslen(deviceInfo.DeviceKey) - deviceKeyPrefixLength;
+				context->deviceKey = (LPTSTR) malloc((deviceKeyLength + 1) * sizeof(TCHAR));
+
+				_tcsncpy_s(context->deviceKey, deviceKeyLength + 1,
+					&deviceInfo.DeviceKey[deviceKeyPrefixLength], deviceKeyLength);
+			}
+
+			_tcsncpy_s(context->deviceName, 32, deviceInfo.DeviceName, _tcslen(deviceInfo.DeviceName));
+			return TRUE;
+		}
+
+		deviceNumber++;
+	}
+
+	return FALSE;
+}
+
+/**
+ * This function will attempt to access the the windows registry using the device
+ * key stored in the current context. It will attempt to read the value of the
+ * "Attach.ToDesktop" subkey and will return true if the value is already set to
+ * val. If unable to read the subkey, this function will return false. If the 
+ * subkey is not set to val it will then attempt to set it to val and return true. If 
+ * unsuccessful or an unexpected value is encountered, the function returns 
+ * false.
+ */
+
+BOOL wf_mirror_driver_display_device_attach(wfInfo* context, DWORD mode)
+{
+	HKEY hKey;
+	LONG status;
+	DWORD dwType;
+	DWORD dwSize;
+	DWORD dwValue;
+
+	status = RegOpenKeyEx(HKEY_LOCAL_MACHINE, context->deviceKey,
+		0, KEY_READ | KEY_WOW64_64KEY, &hKey);
+
+	if (status != ERROR_SUCCESS)
+		return FALSE;
+
+	dwSize = sizeof(DWORD);
+	status = RegQueryValueEx(hKey, _T("Attach.ToDesktop"),
+		NULL, &dwType, (BYTE*) &dwValue, &dwSize);
+
+	if (status != ERROR_SUCCESS)
+		return FALSE;
+
+	if (dwValue == 1)
+	{
+		dwValue = mode;
+		dwSize = sizeof(DWORD);
+
+		status = RegSetValueEx(HKEY_LOCAL_MACHINE, _T("Attach.ToDesktop"),
+			0, REG_DWORD, (BYTE*) &dwValue, dwSize);
+
+		if (status != ERROR_SUCCESS)
+			return FALSE;
+	}
+
+	return TRUE;
+}
+
+void wf_mirror_driver_print_display_change_status(LONG status)
+{
+	TCHAR disp_change[64];
+
+	switch (status)
+	{
+		case DISP_CHANGE_SUCCESSFUL:
+			_tcscpy(disp_change, _T("DISP_CHANGE_SUCCESSFUL"));
+			break;
+
+		case DISP_CHANGE_BADDUALVIEW:
+			_tcscpy(disp_change, _T("DISP_CHANGE_BADDUALVIEW"));
+			break;
+
+		case DISP_CHANGE_BADFLAGS:
+			_tcscpy(disp_change, _T("DISP_CHANGE_BADFLAGS"));
+			break;
+
+		case DISP_CHANGE_BADMODE:
+			_tcscpy(disp_change, _T("DISP_CHANGE_BADMODE"));
+			break;
+
+		case DISP_CHANGE_BADPARAM:
+			_tcscpy(disp_change, _T("DISP_CHANGE_BADPARAM"));
+			break;
+
+		case DISP_CHANGE_FAILED:
+			_tcscpy(disp_change, _T("DISP_CHANGE_FAILED"));
+			break;
+
+		case DISP_CHANGE_NOTUPDATED:
+			_tcscpy(disp_change, _T("DISP_CHANGE_NOTUPDATED"));
+			break;
+
+		case DISP_CHANGE_RESTART:
+			_tcscpy(disp_change, _T("DISP_CHANGE_RESTART"));
+			break;
+
+		default:
+			_tcscpy(disp_change, _T("DISP_CHANGE_UNKNOWN"));
+			break;
+	}
+
+	if (status != DISP_CHANGE_SUCCESSFUL)
+		_tprintf(_T("ChangeDisplaySettingsEx() failed with %s (%d)\n"), disp_change, status);
+	else
+		_tprintf(_T("ChangeDisplaySettingsEx() succeeded with %s (%d)\n"), disp_change, status);
+}
+
+/**
+ * This function will attempt to apply the currently configured display settings 
+ * in the registry to the display driver. It will return true if successful 
+ * otherwise it returns false.
+ * If unload is nonzero then the the driver will be asked to remove itself.
+ */
+
+BOOL wf_mirror_driver_update(wfInfo* context, int unload)
+{
+	BOOL status;
+	DWORD* extHdr;
+	WORD drvExtraSaved;
+	DEVMODE* deviceMode;
+	LONG disp_change_status;
+	DWORD dmf_devmodewext_magic_sig = 0xDF20C0DE;
+	
+	if (!unload)
+	{
+		/*
+		 * Will have to come back to this for supporting non primary displays and multimonitor setups
+		 */
+		dc = GetDC(NULL);
+		context->width = GetDeviceCaps(dc, HORZRES);
+		context->height = GetDeviceCaps(dc, VERTRES);
+		context->bitsPerPixel = GetDeviceCaps(dc, BITSPIXEL);
+		ReleaseDC(NULL, dc);
+	}
+	else
+	{
+		context->width = 0;
+		context->height = 0;
+		context->bitsPerPixel = 0;
+	}
+	
+	deviceMode = (DEVMODE*) malloc(sizeof(DEVMODE) + EXT_DEVMODE_SIZE_MAX);
+	deviceMode->dmDriverExtra = 2 * sizeof(DWORD);
+
+	extHdr = (DWORD*)((BYTE*) &deviceMode + sizeof(DEVMODE)); 
+	extHdr[0] = dmf_devmodewext_magic_sig;
+	extHdr[1] = 0;
+
+	drvExtraSaved = deviceMode->dmDriverExtra;
+	memset(deviceMode, 0, sizeof(DEVMODE) + EXT_DEVMODE_SIZE_MAX);
+	deviceMode->dmSize = sizeof(DEVMODE);
+	deviceMode->dmDriverExtra = drvExtraSaved;
+
 
-#include <winpr/tchar.h>
-#include <winpr/windows.h>
-
-#include "wf_mirage.h"
-
-#define DEVICE_KEY_PREFIX	_T("\\Registry\\Machine\\")
-/*
-This function will iterate over the loaded display devices until it finds
-the mirror device we want to load. If found, it will then copy the registry
-key corresponding to the device to the context and returns true. Otherwise
-the function returns false.
-*/
-BOOL wf_mirror_driver_find_display_device(wfInfo* context)
-{
-	BOOL result;
-	BOOL devFound;
-	DWORD deviceNumber;
-	DISPLAY_DEVICE deviceInfo;
-
-	devFound = FALSE;
-	deviceNumber = 0;
-	deviceInfo.cb = sizeof(deviceInfo);
-
-	while (result = EnumDisplayDevices(NULL, deviceNumber, &deviceInfo, 0))
-	{
-		if (_tcscmp(deviceInfo.DeviceString, _T("Mirage Driver")) == 0)
-		{
-			int deviceKeyLength;
-			int deviceKeyPrefixLength;
-
-			deviceKeyPrefixLength = _tcslen(DEVICE_KEY_PREFIX);
-
-			if (_tcsncmp(deviceInfo.DeviceKey, DEVICE_KEY_PREFIX, deviceKeyPrefixLength) == 0)
-			{
-				deviceKeyLength = _tcslen(deviceInfo.DeviceKey) - deviceKeyPrefixLength;
-				context->deviceKey = (LPTSTR) malloc((deviceKeyLength + 1) * sizeof(TCHAR));
-
-				_tcsncpy_s(context->deviceKey, deviceKeyLength + 1,
-					&deviceInfo.DeviceKey[deviceKeyPrefixLength], deviceKeyLength);
-			}
-
-			_tcsncpy_s(context->deviceName, 32, deviceInfo.DeviceName, _tcslen(deviceInfo.DeviceName));
-			return TRUE;
-		}
-
-		deviceNumber++;
-	}
-
-	return FALSE;
-}
-
-/**
- * This function will attempt to access the the windows registry using the device
- * key stored in the current context. It will attempt to read the value of the
- * "Attach.ToDesktop" subkey and will return true if the value is already set to
- * val. If unable to read the subkey, this function will return false. If the 
- * subkey is not set to val it will then attempt to set it to val and return true. If 
- * unsuccessful or an unexpected value is encountered, the function returns 
- * false.
- */
-
-BOOL wf_mirror_driver_display_device_attach(wfInfo* context, DWORD mode)
-{
-	HKEY hKey;
-	LONG status;
-	DWORD dwType;
-	DWORD dwSize;
-	DWORD dwValue;
-
-	status = RegOpenKeyEx(HKEY_LOCAL_MACHINE, context->deviceKey,
-		0, KEY_READ | KEY_WOW64_64KEY, &hKey);
-
-	if (status != ERROR_SUCCESS)
-		return FALSE;
-
-	dwSize = sizeof(DWORD);
-	status = RegQueryValueEx(hKey, _T("Attach.ToDesktop"),
-		NULL, &dwType, (BYTE*) &dwValue, &dwSize);
-
-	if (status != ERROR_SUCCESS)
-		return FALSE;
-
-	if (dwValue == 1)
-	{
-		dwValue = mode;
-		dwSize = sizeof(DWORD);
-
-		status = RegSetValueEx(HKEY_LOCAL_MACHINE, _T("Attach.ToDesktop"),
-			0, REG_DWORD, (BYTE*) &dwValue, dwSize);
-
-		if (status != ERROR_SUCCESS)
-			return FALSE;
-	}
-
-	return TRUE;
-}
-
-void wf_mirror_driver_print_display_change_status(LONG status)
-{
-	TCHAR disp_change[64];
-
-	switch (status)
-	{
-		case DISP_CHANGE_SUCCESSFUL:
-			_tcscpy(disp_change, _T("DISP_CHANGE_SUCCESSFUL"));
-			break;
-
-		case DISP_CHANGE_BADDUALVIEW:
-			_tcscpy(disp_change, _T("DISP_CHANGE_BADDUALVIEW"));
-			break;
-
-		case DISP_CHANGE_BADFLAGS:
-			_tcscpy(disp_change, _T("DISP_CHANGE_BADFLAGS"));
-			break;
-
-		case DISP_CHANGE_BADMODE:
-			_tcscpy(disp_change, _T("DISP_CHANGE_BADMODE"));
-			break;
-
-		case DISP_CHANGE_BADPARAM:
-			_tcscpy(disp_change, _T("DISP_CHANGE_BADPARAM"));
-			break;
-
-		case DISP_CHANGE_FAILED:
-			_tcscpy(disp_change, _T("DISP_CHANGE_FAILED"));
-			break;
-
-		case DISP_CHANGE_NOTUPDATED:
-			_tcscpy(disp_change, _T("DISP_CHANGE_NOTUPDATED"));
-			break;
-
-		case DISP_CHANGE_RESTART:
-			_tcscpy(disp_change, _T("DISP_CHANGE_RESTART"));
-			break;
-
-		default:
-			_tcscpy(disp_change, _T("DISP_CHANGE_UNKNOWN"));
-			break;
-	}
-
-	if (status != DISP_CHANGE_SUCCESSFUL)
-		_tprintf(_T("ChangeDisplaySettingsEx() failed with %s (%d)\n"), disp_change, status);
-	else
-		_tprintf(_T("ChangeDisplaySettingsEx() succeeded with %s (%d)\n"), disp_change, status);
-}
-
-/**
- * This function will attempt to apply the currently configured display settings 
- * in the registry to the display driver. It will return true if successful 
- * otherwise it returns false.
- * If unload is nonzero then the the driver will be asked to remove itself.
- */
-
-BOOL wf_mirror_driver_update(wfInfo* context, int unload)
-{
-	BOOL status;
-	DWORD* extHdr;
-	WORD drvExtraSaved;
-	DEVMODE* deviceMode;
-	LONG disp_change_status;
-	DWORD dmf_devmodewext_magic_sig = 0xDF20C0DE;
-	
-	if (!unload)
-	{
-<<<<<<< HEAD
-		wf_info_get_screen_info(context);
-	}
-	else
-	{
-		context->height = 0;
-		context->width = 0;
-		context->bitsPerPix = 0;
-=======
-		/*
-		 * Will have to come back to this for supporting non primary displays and multimonitor setups
-		 */
-		dc = GetDC(NULL);
-		context->width = GetDeviceCaps(dc, HORZRES);
-		context->height = GetDeviceCaps(dc, VERTRES);
-		context->bitsPerPixel = GetDeviceCaps(dc, BITSPIXEL);
-		ReleaseDC(NULL, dc);
-	}
-	else
-	{
-		context->width = 0;
-		context->height = 0;
-		context->bitsPerPixel = 0;
->>>>>>> dcceac59
-	}
-	
-	deviceMode = (DEVMODE*) malloc(sizeof(DEVMODE) + EXT_DEVMODE_SIZE_MAX);
-	deviceMode->dmDriverExtra = 2 * sizeof(DWORD);
-
-	extHdr = (DWORD*)((BYTE*) &deviceMode + sizeof(DEVMODE)); 
-	extHdr[0] = dmf_devmodewext_magic_sig;
-	extHdr[1] = 0;
-
-	drvExtraSaved = deviceMode->dmDriverExtra;
-	memset(deviceMode, 0, sizeof(DEVMODE) + EXT_DEVMODE_SIZE_MAX);
-	deviceMode->dmSize = sizeof(DEVMODE);
-	deviceMode->dmDriverExtra = drvExtraSaved;
-
-<<<<<<< HEAD
-	deviceMode->dmPelsWidth = context->height;
-	deviceMode->dmPelsHeight = context->width;
-	deviceMode->dmBitsPerPel = context->bitsPerPix;
-=======
-	deviceMode->dmPelsWidth = context->width;
-	deviceMode->dmPelsHeight = context->height;
-	deviceMode->dmBitsPerPel = context->bitsPerPixel;
->>>>>>> dcceac59
-	deviceMode->dmPosition.x = 0;
-	deviceMode->dmPosition.y = 0;
-
-	deviceMode->dmFields = DM_BITSPERPEL | DM_PELSWIDTH | DM_PELSHEIGHT | DM_POSITION;
-
-	_tcsncpy_s(deviceMode->dmDeviceName, 32, context->deviceName, _tcslen(context->deviceName));
-
-	disp_change_status = ChangeDisplaySettingsEx(context->deviceName, deviceMode, NULL, CDS_UPDATEREGISTRY, NULL);
-
-	status = (disp_change_status == DISP_CHANGE_SUCCESSFUL) ? TRUE : FALSE;
-
-	if (!status)
-		wf_mirror_driver_print_display_change_status(disp_change_status);
-		
-	return status;
-}
-
-BOOL wf_mirror_driver_map_memory(wfInfo* context)
-{
-	int status;
-	GETCHANGESBUF* b;
-
-	context->driverDC = CreateDC(context->deviceName, NULL, NULL, NULL);
-
-	if (context->driverDC == NULL)
-	{
-		_tprintf(_T("Could not create device driver context!\n"));
-		return FALSE;
-	}
-
-	context->changeBuffer = malloc(sizeof(GETCHANGESBUF));
-	ZeroMemory(context->changeBuffer, sizeof(GETCHANGESBUF));
-
-	status = ExtEscape(context->driverDC, dmf_esc_usm_pipe_map, 0, 0, sizeof(GETCHANGESBUF), (LPSTR) context->changeBuffer);
-
-	if (status <= 0)
-	{
-		_tprintf(_T("Failed to map shared memory from the driver! code %d\n"), status);
-	}
-
-	b = (GETCHANGESBUF*) context->changeBuffer;
-
-	return TRUE;
-}
-
-/* Unmap the shared memory and release the DC */
-
-BOOL wf_mirror_driver_cleanup(wfInfo* context)
-{
-	int status;
-
-	status = ExtEscape(context->driverDC, dmf_esc_usm_pipe_unmap, sizeof(GETCHANGESBUF), (LPSTR) context->changeBuffer, 0, 0);
-	
-	if (status <= 0)
-	{
-		_tprintf(_T("Failed to unmap shared memory from the driver! code %d\n"), status);
-	}
-
-	if (context->driverDC != NULL)
-	{
-		status = DeleteDC(context->driverDC);
-
-		if (status == 0)
-		{
-			_tprintf(_T("Failed to release DC!\n"));
-		}
-	}
-
-	free(context->changeBuffer);
-
-	return TRUE;
-}
-
-void wf_mirror_driver_activate(wfInfo* wfi)
-{
-	if (!wfi->mirrorDriverActive)
-	{
-		printf("Activating Mirror Driver\n");
-
-		wf_mirror_driver_find_display_device(wfi);
-		wf_mirror_driver_display_device_attach(wfi, 1);
-		wf_mirror_driver_update(wfi, FALSE);
-		wf_mirror_driver_map_memory(wfi);
-		wfi->mirrorDriverActive = TRUE;
-	}
-}
-
-void wf_mirror_driver_deactivate(wfInfo* wfi)
-{
-	if (wfi->mirrorDriverActive)
-	{
-		printf("Deactivating Mirror Driver\n");
-
-		wf_mirror_driver_cleanup(wfi);
-		wf_mirror_driver_display_device_attach(wfi, 0);
-		wf_mirror_driver_update(wfi, 1);
-		wfi->mirrorDriverActive = FALSE;
-	}
-}
+	deviceMode->dmPelsWidth = context->width;
+	deviceMode->dmPelsHeight = context->height;
+	deviceMode->dmBitsPerPel = context->bitsPerPixel;
+	deviceMode->dmPosition.x = 0;
+	deviceMode->dmPosition.y = 0;
+
+	deviceMode->dmFields = DM_BITSPERPEL | DM_PELSWIDTH | DM_PELSHEIGHT | DM_POSITION;
+
+	_tcsncpy_s(deviceMode->dmDeviceName, 32, context->deviceName, _tcslen(context->deviceName));
+
+	disp_change_status = ChangeDisplaySettingsEx(context->deviceName, deviceMode, NULL, CDS_UPDATEREGISTRY, NULL);
+
+	status = (disp_change_status == DISP_CHANGE_SUCCESSFUL) ? TRUE : FALSE;
+
+	if (!status)
+		wf_mirror_driver_print_display_change_status(disp_change_status);
+		
+	return status;
+}
+
+BOOL wf_mirror_driver_map_memory(wfInfo* context)
+{
+	int status;
+	GETCHANGESBUF* b;
+
+	context->driverDC = CreateDC(context->deviceName, NULL, NULL, NULL);
+
+	if (context->driverDC == NULL)
+	{
+		_tprintf(_T("Could not create device driver context!\n"));
+		return FALSE;
+	}
+
+	context->changeBuffer = malloc(sizeof(GETCHANGESBUF));
+	ZeroMemory(context->changeBuffer, sizeof(GETCHANGESBUF));
+
+	status = ExtEscape(context->driverDC, dmf_esc_usm_pipe_map, 0, 0, sizeof(GETCHANGESBUF), (LPSTR) context->changeBuffer);
+
+	if (status <= 0)
+	{
+		_tprintf(_T("Failed to map shared memory from the driver! code %d\n"), status);
+	}
+
+	b = (GETCHANGESBUF*) context->changeBuffer;
+
+	return TRUE;
+}
+
+/* Unmap the shared memory and release the DC */
+
+BOOL wf_mirror_driver_cleanup(wfInfo* context)
+{
+	int status;
+
+	status = ExtEscape(context->driverDC, dmf_esc_usm_pipe_unmap, sizeof(GETCHANGESBUF), (LPSTR) context->changeBuffer, 0, 0);
+	
+	if (status <= 0)
+	{
+		_tprintf(_T("Failed to unmap shared memory from the driver! code %d\n"), status);
+	}
+
+	if (context->driverDC != NULL)
+	{
+		status = DeleteDC(context->driverDC);
+
+		if (status == 0)
+		{
+			_tprintf(_T("Failed to release DC!\n"));
+		}
+	}
+
+	free(context->changeBuffer);
+
+	return TRUE;
+}
+
+void wf_mirror_driver_activate(wfInfo* wfi)
+{
+	if (!wfi->mirrorDriverActive)
+	{
+		printf("Activating Mirror Driver\n");
+
+		wf_mirror_driver_find_display_device(wfi);
+		wf_mirror_driver_display_device_attach(wfi, 1);
+		wf_mirror_driver_update(wfi, FALSE);
+		wf_mirror_driver_map_memory(wfi);
+		wfi->mirrorDriverActive = TRUE;
+	}
+}
+
+void wf_mirror_driver_deactivate(wfInfo* wfi)
+{
+	if (wfi->mirrorDriverActive)
+	{
+		printf("Deactivating Mirror Driver\n");
+
+		wf_mirror_driver_cleanup(wfi);
+		wf_mirror_driver_display_device_attach(wfi, 0);
+		wf_mirror_driver_update(wfi, 1);
+		wfi->mirrorDriverActive = FALSE;
+	}
+}