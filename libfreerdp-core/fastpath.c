--- conflicted
+++ resolved
@@ -55,10 +55,10 @@
 	uint8 t;
 
 	stream_read_uint8(s, header);
+
 	if (fastpath != NULL)
 	{
 		fastpath->encryptionFlags = (header & 0xC0) >> 6;
-		printf("fastpath_read_header: fastpath->encryptionFlags %d\n", fastpath->encryptionFlags);
 		fastpath->numberEvents = (header & 0x3C) >> 2;
 	}
 
@@ -75,7 +75,6 @@
 	return length;
 }
 
-<<<<<<< HEAD
 INLINE void fastpath_read_update_header(STREAM* s, uint8* updateCode, uint8* fragmentation, uint8* compression)
 {
 	uint8 updateHeader;
@@ -94,7 +93,8 @@
 	updateHeader |= (fragmentation & 0x03) << 4;
 	updateHeader |= (compression & 0x03) << 6;
 	stream_write_uint8(s, updateHeader);
-=======
+}
+
 uint16 fastpath_read_header_rdp(rdpFastPath* fastpath, STREAM* s)
 {
 	uint8 header;
@@ -104,10 +104,10 @@
 
 	hs = 2;
 	stream_read_uint8(s, header);
+
 	if (fastpath != NULL)
 	{
 		fastpath->encryptionFlags = (header & 0xC0) >> 6;
-		printf("fastpath_read_header: fastpath->encryptionFlags %d\n", fastpath->encryptionFlags);
 		fastpath->numberEvents = (header & 0x3C) >> 2;
 	}
 
@@ -123,7 +123,6 @@
 	}
 
 	return length - hs;
->>>>>>> a406cd66
 }
 
 boolean fastpath_read_security_header(rdpFastPath* fastpath, STREAM* s)
