/**
 * FreeRDP: A Remote Desktop Protocol Client
 * RDP Licensing
 *
 * Copyright 2011 Marc-Andre Moreau <marcandre.moreau@gmail.com>
 *
 * Licensed under the Apache License, Version 2.0 (the "License");
 * you may not use this file except in compliance with the License.
 * You may obtain a copy of the License at
 *
 *     http://www.apache.org/licenses/LICENSE-2.0
 *
 * Unless required by applicable law or agreed to in writing, software
 * distributed under the License is distributed on an "AS IS" BASIS,
 * WITHOUT WARRANTIES OR CONDITIONS OF ANY KIND, either express or implied.
 * See the License for the specific language governing permissions and
 * limitations under the License.
 */

#include "redirection.h"

#include "license.h"

uint8 LICENSE_MESSAGE_STRINGS[][32] =
{
		"",
		"License Request",
		"Platform Challenge",
		"New License",
		"Upgrade License",
		"", "", "", "", "", "",
		"", "", "", "", "", "",
		"",
		"License Info",
		"New License Request",
		"",
		"Platform Challenge Response",
		"", "", "", "", "", "", "", "", "",
		"Error Alert"
};

uint8 error_codes[][32] =
{
	"ERR_UNKNOWN",
	"ERR_INVALID_SERVER_CERTIFICATE",
	"ERR_NO_LICENSE",
	"ERR_INVALID_MAC",
	"ERR_INVALID_SCOPE",
	"ERR_UNKNOWN",
	"ERR_NO_LICENSE_SERVER",
	"STATUS_VALID_CLIENT",
	"ERR_INVALID_CLIENT",
	"ERR_UNKNOWN",
	"ERR_UNKNOWN",
	"ERR_INVALID_PRODUCT_ID",
	"ERR_INVALID_MESSAGE_LENGTH"
};

uint8 state_transitions[][32] =
{
	"ST_UNKNOWN",
	"ST_TOTAL_ABORT",
	"ST_NO_TRANSITION",
	"ST_RESET_PHASE_TO_START",
	"ST_RESEND_LAST_MESSAGE"
};

/**
 * Read a licensing preamble.\n
 * @msdn{cc240480}
 * @param s stream
 * @param bMsgType license message type
 * @param flags message flags
 * @param wMsgSize message size
 */

void license_read_preamble(STREAM* s, uint8* bMsgType, uint8* flags, uint16* wMsgSize)
{
	/* preamble (4 bytes) */
	stream_read_uint8(s, *bMsgType); /* bMsgType (1 byte) */
	stream_read_uint8(s, *flags); /* flags (1 byte) */
	stream_read_uint16(s, *wMsgSize); /* wMsgSize (2 bytes) */
}

/**
 * Write a licensing preamble.\n
 * @msdn{cc240480}
 * @param s stream
 * @param bMsgType license message type
 * @param flags message flags
 * @param wMsgSize message size
 */

void license_write_preamble(STREAM* s, uint8 bMsgType, uint8 flags, uint16 wMsgSize)
{
	/* preamble (4 bytes) */
	stream_write_uint8(s, bMsgType); /* bMsgType (1 byte) */
	stream_write_uint8(s, flags); /* flags (1 byte) */
	stream_write_uint16(s, wMsgSize); /* wMsgSize (2 bytes) */
}

/**
 * Initialize a license packet stream.\n
 * @param license license module
 * @return stream
 */

STREAM* license_send_stream_init(rdpLicense* license)
{
	STREAM* s;
	s = transport_send_stream_init(license->rdp->transport, 4096);
	stream_seek(s, LICENSE_PACKET_HEADER_LENGTH);
	return s;
}

/**
 * Send an RDP licensing packet.\n
 * @msdn{cc240479}
 * @param license license module
 * @param s stream
 */

boolean license_send(rdpLicense* license, STREAM* s, uint8 type)
{
	int length;
	uint8 flags;
	uint16 wMsgSize;
	uint16 sec_flags;

	DEBUG_LICENSE("Sending %s Packet", LICENSE_MESSAGE_STRINGS[type & 0x1F]);

	length = stream_get_length(s);
	stream_set_pos(s, 0);

	sec_flags = SEC_LICENSE_PKT;
	wMsgSize = length - LICENSE_PACKET_HEADER_LENGTH + 4;
	/**
	 * Using EXTENDED_ERROR_MSG_SUPPORTED here would cause mstsc to crash when
	 * running in server mode! This flag seems to be incorrectly documented.
	 */
	flags = PREAMBLE_VERSION_3_0;

	rdp_write_header(license->rdp, s, length, MCS_GLOBAL_CHANNEL_ID);
	rdp_write_security_header(s, sec_flags);
	license_write_preamble(s, type, flags, wMsgSize);

#ifdef WITH_DEBUG_LICENSE
	printf("Sending %s Packet, length %d\n", LICENSE_MESSAGE_STRINGS[type & 0x1F], wMsgSize);
	freerdp_hexdump(s->p - 4, wMsgSize);
#endif

	stream_set_pos(s, length);
	if (transport_write(license->rdp->transport, s) < 0)
		return False;

	return True;
}

/**
 * Receive an RDP licensing packet.\n
 * @msdn{cc240479}
 * @param license license module
 * @param s stream
 */

boolean license_recv(rdpLicense* license, STREAM* s)
{
	uint16 length;
	uint16 channelId;
	uint16 sec_flags;
	uint8 flags;
	uint8 bMsgType;
	uint16 wMsgSize;

	if (!rdp_read_header(license->rdp, s, &length, &channelId))
	{
		printf("Incorrect RDP header.\n");
		return False;
	}

	rdp_read_security_header(s, &sec_flags);
	if (!(sec_flags & SEC_LICENSE_PKT))
	{
<<<<<<< HEAD
		stream_rewind(s, RDP_SECURITY_HEADER_LENGTH);
		if (rdp_recv_out_of_sequence_pdu(license->rdp, s) != True)
		{
			printf("Unexpected license packet.\n");
			return False;
		}
		return True;
=======
		printf("Unexpected license packet.  got 0x%4.4x need bit 0x%4.4x set\n", sec_flags, SEC_LICENSE_PKT);
		return False;
>>>>>>> a406cd66
	}

	license_read_preamble(s, &bMsgType, &flags, &wMsgSize); /* preamble (4 bytes) */

	DEBUG_LICENSE("Receiving %s Packet", LICENSE_MESSAGE_STRINGS[bMsgType & 0x1F]);

	switch (bMsgType)
	{
		case LICENSE_REQUEST:
			license_read_license_request_packet(license, s);
			license_send_new_license_request_packet(license);
			break;

		case PLATFORM_CHALLENGE:
			license_read_platform_challenge_packet(license, s);
			license_send_platform_challenge_response_packet(license);
			break;

		case NEW_LICENSE:
			license_read_new_license_packet(license, s);
			break;

		case UPGRADE_LICENSE:
			license_read_upgrade_license_packet(license, s);
			break;

		case ERROR_ALERT:
			license_read_error_alert_packet(license, s);
			break;

		default:
			printf("invalid bMsgType:%d\n", bMsgType);
			return False;
	}

	return True;
}

void license_generate_randoms(rdpLicense* license)
{
#if 0
	crypto_nonce(license->client_random, CLIENT_RANDOM_LENGTH); /* ClientRandom */
	crypto_nonce(license->premaster_secret, PREMASTER_SECRET_LENGTH); /* PremasterSecret */
#else
	memset(license->client_random, 0, CLIENT_RANDOM_LENGTH); /* ClientRandom */
	memset(license->premaster_secret, 0, PREMASTER_SECRET_LENGTH); /* PremasterSecret */
#endif
}

/**
 * Generate License Cryptographic Keys.
 * @param license license module
 */

void license_generate_keys(rdpLicense* license)
{
	security_master_secret(license->premaster_secret, license->client_random,
			license->server_random, license->master_secret); /* MasterSecret */

	security_session_key_blob(license->master_secret, license->client_random,
			license->server_random, license->session_key_blob); /* SessionKeyBlob */

	security_mac_salt_key(license->session_key_blob, license->client_random,
			license->server_random, license->mac_salt_key); /* MacSaltKey */

	security_licensing_encryption_key(license->session_key_blob, license->client_random,
			license->server_random, license->licensing_encryption_key); /* LicensingEncryptionKey */

#ifdef WITH_DEBUG_LICENSE
	printf("ClientRandom:\n");
	freerdp_hexdump(license->client_random, CLIENT_RANDOM_LENGTH);

	printf("ServerRandom:\n");
	freerdp_hexdump(license->server_random, SERVER_RANDOM_LENGTH);

	printf("PremasterSecret:\n");
	freerdp_hexdump(license->premaster_secret, PREMASTER_SECRET_LENGTH);

	printf("MasterSecret:\n");
	freerdp_hexdump(license->master_secret, MASTER_SECRET_LENGTH);

	printf("SessionKeyBlob:\n");
	freerdp_hexdump(license->session_key_blob, SESSION_KEY_BLOB_LENGTH);

	printf("MacSaltKey:\n");
	freerdp_hexdump(license->mac_salt_key, MAC_SALT_KEY_LENGTH);

	printf("LicensingEncryptionKey:\n");
	freerdp_hexdump(license->licensing_encryption_key, LICENSING_ENCRYPTION_KEY_LENGTH);
#endif
}

/**
 * Generate Unique Hardware Identifier (CLIENT_HARDWARE_ID).\n
 * @param license license module
 */

void license_generate_hwid(rdpLicense* license)
{
	CryptoMd5 md5;
	uint8* mac_address;

	memset(license->hwid, 0, HWID_LENGTH);
	mac_address = license->rdp->transport->tcp->mac_address;

	md5 = crypto_md5_init();
	crypto_md5_update(md5, mac_address, 6);
	crypto_md5_final(md5, &license->hwid[HWID_PLATFORM_ID_LENGTH]);
}

void license_encrypt_premaster_secret(rdpLicense* license)
{
	int key_length;
	uint8* modulus;
	uint8* exponent;
	uint8* encrypted_premaster_secret;

	exponent = license->certificate->cert_info.exponent;
	modulus = license->certificate->cert_info.modulus.data;
	key_length = license->certificate->cert_info.modulus.length;

#ifdef WITH_DEBUG_LICENSE
	printf("modulus (%d bits):\n", key_length * 8);
	freerdp_hexdump(modulus, key_length);

	printf("exponent:\n");
	freerdp_hexdump(exponent, 4);
#endif

#if 0
	encrypted_premaster_secret = (uint8*) xmalloc(MODULUS_MAX_SIZE);
	memset(encrypted_premaster_secret, 0, MODULUS_MAX_SIZE);

	crypto_rsa_encrypt(license->premaster_secret, PREMASTER_SECRET_LENGTH,
			key_length, modulus, exponent, encrypted_premaster_secret);

	license->encrypted_premaster_secret->type = BB_ANY_BLOB;
	license->encrypted_premaster_secret->length = PREMASTER_SECRET_LENGTH;
	license->encrypted_premaster_secret->data = encrypted_premaster_secret;
#else
	encrypted_premaster_secret = (uint8*) xmalloc(MODULUS_MAX_SIZE);
	memset(encrypted_premaster_secret, 0, MODULUS_MAX_SIZE);

	license->encrypted_premaster_secret->type = BB_ANY_BLOB;
	license->encrypted_premaster_secret->length = MODULUS_MAX_SIZE;
	license->encrypted_premaster_secret->data = encrypted_premaster_secret;
#endif
}

void license_decrypt_platform_challenge(rdpLicense* license)
{
	CryptoRc4 rc4;

	license->platform_challenge->data =
			(uint8*) xmalloc(license->encrypted_platform_challenge->length);
	license->platform_challenge->length =
			license->encrypted_platform_challenge->length;

	rc4 = crypto_rc4_init(license->licensing_encryption_key, LICENSING_ENCRYPTION_KEY_LENGTH);

	crypto_rc4(rc4, license->encrypted_platform_challenge->length,
			license->encrypted_platform_challenge->data,
			license->platform_challenge->data);

#ifdef WITH_DEBUG_LICENSE
	printf("encrypted_platform challenge:\n");
	freerdp_hexdump(license->encrypted_platform_challenge->data,
			license->encrypted_platform_challenge->length);

	printf("platform challenge:\n");
	freerdp_hexdump(license->platform_challenge->data, license->platform_challenge->length);
#endif

	crypto_rc4_free(rc4);
}

/**
 * Read Product Information (PRODUCT_INFO).\n
 * @msdn{cc241915}
 * @param s stream
 * @param productInfo product information
 */

void license_read_product_info(STREAM* s, PRODUCT_INFO* productInfo)
{
	stream_read_uint32(s, productInfo->dwVersion); /* dwVersion (4 bytes) */

	stream_read_uint32(s, productInfo->cbCompanyName); /* cbCompanyName (4 bytes) */

	productInfo->pbCompanyName = (uint8*) xmalloc(productInfo->cbCompanyName);
	stream_read(s, productInfo->pbCompanyName, productInfo->cbCompanyName);

	stream_read_uint32(s, productInfo->cbProductId); /* cbProductId (4 bytes) */

	productInfo->pbProductId = (uint8*) xmalloc(productInfo->cbProductId);
	stream_read(s, productInfo->pbProductId, productInfo->cbProductId);
}

/**
 * Allocate New Product Information (PRODUCT_INFO).\n
 * @msdn{cc241915}
 * @return new product information
 */

PRODUCT_INFO* license_new_product_info()
{
	PRODUCT_INFO* productInfo;

	productInfo = (PRODUCT_INFO*) xmalloc(sizeof(PRODUCT_INFO));

	productInfo->dwVersion = 0;
	productInfo->cbCompanyName = 0;
	productInfo->pbCompanyName = NULL;
	productInfo->cbProductId = 0;
	productInfo->pbProductId = NULL;

	return productInfo;
}

/**
 * Free Product Information (PRODUCT_INFO).\n
 * @msdn{cc241915}
 * @param productInfo product information
 */

void license_free_product_info(PRODUCT_INFO* productInfo)
{
	if (productInfo->pbCompanyName != NULL)
		xfree(productInfo->pbCompanyName);

	if (productInfo->pbProductId != NULL)
		xfree(productInfo->pbProductId);

	xfree(productInfo);
}

/**
 * Read License Binary Blob (LICENSE_BINARY_BLOB).\n
 * @msdn{cc240481}
 * @param s stream
 * @param blob license binary blob
 */

void license_read_binary_blob(STREAM* s, LICENSE_BLOB* blob)
{
	uint16 wBlobType;

	stream_read_uint16(s, wBlobType); /* wBlobType (2 bytes) */

	if (blob->type != wBlobType && blob->type != BB_ANY_BLOB)
	{
		printf("license binary blob type does not match expected type.\n");
		return;
	}

	blob->type = wBlobType;

	stream_read_uint16(s, blob->length); /* wBlobLen (2 bytes) */

	blob->data = (uint8*) xmalloc(blob->length);

	stream_read(s, blob->data, blob->length); /* blobData */
}

/**
 * Write License Binary Blob (LICENSE_BINARY_BLOB).\n
 * @msdn{cc240481}
 * @param s stream
 * @param blob license binary blob
 */

void license_write_binary_blob(STREAM* s, LICENSE_BLOB* blob)
{
	stream_write_uint16(s, blob->type); /* wBlobType (2 bytes) */
	stream_write_uint16(s, blob->length); /* wBlobLen (2 bytes) */

	if (blob->length > 0)
		stream_write(s, blob->data, blob->length); /* blobData */
}

void license_write_padded_binary_blob(STREAM* s, LICENSE_BLOB* blob)
{
	stream_write_uint16(s, blob->type); /* wBlobType (2 bytes) */
	stream_write_uint16(s, blob->length + LICENSING_PADDING_SIZE); /* wBlobLen (2 bytes) */

	if (blob->length > 0)
		stream_write(s, blob->data, blob->length); /* blobData */

	stream_write_zero(s, LICENSING_PADDING_SIZE);
}

/**
 * Allocate New License Binary Blob (LICENSE_BINARY_BLOB).\n
 * @msdn{cc240481}
 * @return new license binary blob
 */

LICENSE_BLOB* license_new_binary_blob(uint16 type)
{
	LICENSE_BLOB* blob;

	blob = (LICENSE_BLOB*) xmalloc(sizeof(LICENSE_BLOB));
	blob->type = type;
	blob->length = 0;
	blob->data = NULL;

	return blob;
}

/**
 * Free License Binary Blob (LICENSE_BINARY_BLOB).\n
 * @msdn{cc240481}
 * @param blob license binary blob
 */

void license_free_binary_blob(LICENSE_BLOB* blob)
{
	if (blob->data != NULL)
		xfree(blob->data);

	xfree(blob);
}

/**
 * Read License Scope List (SCOPE_LIST).\n
 * @msdn{cc241916}
 * @param s stream
 * @param scopeList scope list
 */

void license_read_scope_list(STREAM* s, SCOPE_LIST* scopeList)
{
	uint32 i;
	uint32 scopeCount;

	stream_read_uint32(s, scopeCount); /* ScopeCount (4 bytes) */

	scopeList->count = scopeCount;
	scopeList->array = (LICENSE_BLOB*) xmalloc(sizeof(LICENSE_BLOB) * scopeCount);

	/* ScopeArray */
	for (i = 0; i < scopeCount; i++)
	{
		scopeList->array[i].type = BB_SCOPE_BLOB;
		license_read_binary_blob(s, &scopeList->array[i]);
	}
}

/**
 * Allocate New License Scope List (SCOPE_LIST).\n
 * @msdn{cc241916}
 * @return new scope list
 */

SCOPE_LIST* license_new_scope_list()
{
	SCOPE_LIST* scopeList;

	scopeList = (SCOPE_LIST*) xmalloc(sizeof(SCOPE_LIST));
	scopeList->count = 0;
	scopeList->array = NULL;

	return scopeList;
}

/**
 * Free License Scope List (SCOPE_LIST).\n
 * @msdn{cc241916}
 * @param scopeList scope list
 */

void license_free_scope_list(SCOPE_LIST* scopeList)
{
	uint32 i;

	for (i = 0; i < scopeList->count; i++)
	{
		license_free_binary_blob(&scopeList->array[i]);
	}

	xfree(scopeList);
}

/**
 * Read a LICENSE_REQUEST packet.\n
 * @msdn{cc241914}
 * @param license license module
 * @param s stream
 */

void license_read_license_request_packet(rdpLicense* license, STREAM* s)
{
	/* ServerRandom (32 bytes) */
	stream_read(s, license->server_random, 32);

	/* ProductInfo */
	license_read_product_info(s, license->product_info);

	/* KeyExchangeList */
	license_read_binary_blob(s, license->key_exchange_list);

	/* ServerCertificate */
	license_read_binary_blob(s, license->server_certificate);

	/* ScopeList */
	license_read_scope_list(s, license->scope_list);

	/* Parse Server Certificate */
	certificate_read_server_certificate(license->certificate,
			license->server_certificate->data, license->server_certificate->length);

	license_generate_keys(license);
	license_generate_hwid(license);
	license_encrypt_premaster_secret(license);
}

/**
 * Read a PLATFORM_CHALLENGE packet.\n
 * @msdn{cc241921}
 * @param license license module
 * @param s stream
 */

void license_read_platform_challenge_packet(rdpLicense* license, STREAM* s)
{
	DEBUG_LICENSE("Receiving Platform Challenge Packet");

	stream_seek(s, 4); /* ConnectFlags, Reserved (4 bytes) */

	/* EncryptedPlatformChallenge */
	license->encrypted_platform_challenge->type = BB_ANY_BLOB;
	license_read_binary_blob(s, license->encrypted_platform_challenge);
	license->encrypted_platform_challenge->type = BB_ENCRYPTED_DATA_BLOB;

	/* MACData (16 bytes) */
	stream_seek(s, 16);

	license_decrypt_platform_challenge(license);
}

/**
 * Read a NEW_LICENSE packet.\n
 * @msdn{cc241926}
 * @param license license module
 * @param s stream
 */

void license_read_new_license_packet(rdpLicense* license, STREAM* s)
{
	DEBUG_LICENSE("Receiving New License Packet");
	license->state = LICENSE_STATE_COMPLETED;
}

/**
 * Read an UPGRADE_LICENSE packet.\n
 * @msdn{cc241924}
 * @param license license module
 * @param s stream
 */

void license_read_upgrade_license_packet(rdpLicense* license, STREAM* s)
{
	DEBUG_LICENSE("Receiving Upgrade License Packet");
	license->state = LICENSE_STATE_COMPLETED;
}

/**
 * Read an ERROR_ALERT packet.\n
 * @msdn{cc240482}
 * @param license license module
 * @param s stream
 */

void license_read_error_alert_packet(rdpLicense* license, STREAM* s)
{
	uint32 dwErrorCode;
	uint32 dwStateTransition;

	stream_read_uint32(s, dwErrorCode); /* dwErrorCode (4 bytes) */
	stream_read_uint32(s, dwStateTransition); /* dwStateTransition (4 bytes) */
	license_read_binary_blob(s, license->error_info); /* bbErrorInfo */

#ifdef WITH_DEBUG_LICENSE
	printf("dwErrorCode: %s, dwStateTransition: %s\n",
			error_codes[dwErrorCode], state_transitions[dwStateTransition]);
#endif

	if (dwErrorCode == STATUS_VALID_CLIENT)
	{
		license->state = LICENSE_STATE_COMPLETED;
		return;
	}

	switch (dwStateTransition)
	{
		case ST_TOTAL_ABORT:
			license->state = LICENSE_STATE_ABORTED;
			break;

		case ST_NO_TRANSITION:
			license->state = LICENSE_STATE_COMPLETED;
			break;

		case ST_RESET_PHASE_TO_START:
			license->state = LICENSE_STATE_AWAIT;
			break;

		case ST_RESEND_LAST_MESSAGE:
			break;

		default:
			break;
	}
}

/**
 * Write Platform ID.\n
 * @msdn{cc241918}
 * @param license license module
 * @param s stream
 */

void license_write_platform_id(rdpLicense* license, STREAM* s)
{
	stream_write_uint8(s, 0); /* Client Operating System Version */
	stream_write_uint8(s, 0); /* Independent Software Vendor (ISV) */
	stream_write_uint16(s, 0); /* Client Software Build */
}

/**
 * Write a NEW_LICENSE_REQUEST packet.\n
 * @msdn{cc241918}
 * @param license license module
 * @param s stream
 */

void license_write_new_license_request_packet(rdpLicense* license, STREAM* s)
{
	stream_write_uint32(s, KEY_EXCHANGE_ALG_RSA); /* PreferredKeyExchangeAlg (4 bytes) */
	license_write_platform_id(license, s); /* PlatformId (4 bytes) */
	stream_write(s, license->client_random, 32); /* ClientRandom (32 bytes) */
	license_write_padded_binary_blob(s, license->encrypted_premaster_secret); /* EncryptedPremasterSecret */
	license_write_binary_blob(s, license->client_user_name); /* ClientUserName */
	license_write_binary_blob(s, license->client_machine_name); /* ClientMachineName */
}

/**
 * Send a NEW_LICENSE_REQUEST packet.\n
 * @msdn{cc241918}
 * @param license license module
 */

void license_send_new_license_request_packet(rdpLicense* license)
{
	STREAM* s;

	s = license_send_stream_init(license);

	license->client_user_name->data = (uint8*)license->rdp->settings->username;
	license->client_user_name->length = strlen((char*)license->rdp->settings->username) + 1;

	license->client_machine_name->data = (uint8*)license->rdp->settings->client_hostname;
	license->client_machine_name->length = strlen(license->rdp->settings->client_hostname) + 1;

	license_write_new_license_request_packet(license, s);

	license_send(license, s, NEW_LICENSE_REQUEST);

	license->client_user_name->data = NULL;
	license->client_user_name->length = 0;

	license->client_machine_name->data = NULL;
	license->client_machine_name->length = 0;
}

/**
 * Write Client Challenge Response Packet.\n
 * @msdn{cc241922}
 * @param license license module
 * @param s stream
 * @param mac_data signature
 */

void license_write_platform_challenge_response_packet(rdpLicense* license, STREAM* s, uint8* mac_data)
{
	/* EncryptedPlatformChallengeResponse */
	license_write_binary_blob(s, license->encrypted_platform_challenge);

	/* EncryptedHWID */
	license_write_binary_blob(s, license->encrypted_hwid);

	/* MACData */
	stream_write(s, mac_data, 16);
}

/**
 * Send Client Challenge Response Packet.\n
 * @msdn{cc241922}
 * @param license license module
 */

void license_send_platform_challenge_response_packet(rdpLicense* license)
{
	STREAM* s;
	int length;
	uint8* buffer;
	CryptoRc4 rc4;
	uint8 mac_data[16];

	s = license_send_stream_init(license);
	DEBUG_LICENSE("Sending Platform Challenge Response Packet");

	license->encrypted_platform_challenge->type = BB_DATA_BLOB;
	length = license->platform_challenge->length + HWID_LENGTH;
	buffer = (uint8*) xmalloc(length);
	memcpy(buffer, license->platform_challenge->data, license->platform_challenge->length);
	memcpy(&buffer[license->platform_challenge->length], license->hwid, HWID_LENGTH);
	security_mac_data(license->mac_salt_key, buffer, length, mac_data);
	xfree(buffer);

	buffer = (uint8*) xmalloc(HWID_LENGTH);
	rc4 = crypto_rc4_init(license->licensing_encryption_key, LICENSING_ENCRYPTION_KEY_LENGTH);
	crypto_rc4(rc4, HWID_LENGTH, license->hwid, buffer);

#ifdef WITH_DEBUG_LICENSE
	printf("Licensing Encryption Key:\n");
	freerdp_hexdump(license->licensing_encryption_key, 16);

	printf("HardwareID:\n");
	freerdp_hexdump(license->hwid, 20);

	printf("Encrypted HardwareID:\n");
	freerdp_hexdump(buffer, 20);
#endif

	license->encrypted_hwid->type = BB_DATA_BLOB;
	license->encrypted_hwid->data = buffer;
	license->encrypted_hwid->length = HWID_LENGTH;

	license_write_platform_challenge_response_packet(license, s, mac_data);

	license_send(license, s, PLATFORM_CHALLENGE_RESPONSE);
}

/**
 * Send Server License Error - Valid Client Packet.\n
 * @msdn{cc241922}
 * @param license license module
 */

boolean license_send_valid_client_error_packet(rdpLicense* license)
{
	STREAM* s;

	s = license_send_stream_init(license);

	stream_write_uint32(s, STATUS_VALID_CLIENT); /* dwErrorCode */
	stream_write_uint32(s, ST_NO_TRANSITION); /* dwStateTransition */

	license_write_binary_blob(s, license->error_info);

	license_send(license, s, ERROR_ALERT);

	return True;
}

/**
 * Instantiate new license module.
 * @param rdp RDP module
 * @return new license module
 */

rdpLicense* license_new(rdpRdp* rdp)
{
	rdpLicense* license;

	license = (rdpLicense*) xzalloc(sizeof(rdpLicense));

	if (license != NULL)
	{
		license->rdp = rdp;
		license->state = LICENSE_STATE_AWAIT;
		//license->certificate = certificate_new(rdp);
		license->certificate = certificate_new();
		license->product_info = license_new_product_info();
		license->error_info = license_new_binary_blob(BB_ERROR_BLOB);
		license->key_exchange_list = license_new_binary_blob(BB_KEY_EXCHG_ALG_BLOB);
		license->server_certificate = license_new_binary_blob(BB_CERTIFICATE_BLOB);
		license->client_user_name = license_new_binary_blob(BB_CLIENT_USER_NAME_BLOB);
		license->client_machine_name = license_new_binary_blob(BB_CLIENT_MACHINE_NAME_BLOB);
		license->platform_challenge = license_new_binary_blob(BB_ANY_BLOB);
		license->encrypted_platform_challenge = license_new_binary_blob(BB_ANY_BLOB);
		license->encrypted_premaster_secret = license_new_binary_blob(BB_ANY_BLOB);
		license->encrypted_hwid = license_new_binary_blob(BB_ENCRYPTED_DATA_BLOB);
		license->scope_list = license_new_scope_list();
		license_generate_randoms(license);
	}

	return license;
}

/**
 * Free license module.
 * @param license license module to be freed
 */

void license_free(rdpLicense* license)
{
	if (license != NULL)
	{
		certificate_free(license->certificate);
		license_free_product_info(license->product_info);
		license_free_binary_blob(license->error_info);
		license_free_binary_blob(license->key_exchange_list);
		license_free_binary_blob(license->server_certificate);
		license_free_binary_blob(license->client_user_name);
		license_free_binary_blob(license->client_machine_name);
		license_free_binary_blob(license->platform_challenge);
		license_free_binary_blob(license->encrypted_platform_challenge);
		license_free_binary_blob(license->encrypted_premaster_secret);
		license_free_binary_blob(license->encrypted_hwid);
		license_free_scope_list(license->scope_list);
		xfree(license);
	}
}
<|MERGE_RESOLUTION|>--- conflicted
+++ resolved
@@ -181,7 +181,6 @@
 	rdp_read_security_header(s, &sec_flags);
 	if (!(sec_flags & SEC_LICENSE_PKT))
 	{
-<<<<<<< HEAD
 		stream_rewind(s, RDP_SECURITY_HEADER_LENGTH);
 		if (rdp_recv_out_of_sequence_pdu(license->rdp, s) != True)
 		{
@@ -189,10 +188,6 @@
 			return False;
 		}
 		return True;
-=======
-		printf("Unexpected license packet.  got 0x%4.4x need bit 0x%4.4x set\n", sec_flags, SEC_LICENSE_PKT);
-		return False;
->>>>>>> a406cd66
 	}
 
 	license_read_preamble(s, &bMsgType, &flags, &wMsgSize); /* preamble (4 bytes) */
