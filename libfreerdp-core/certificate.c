/**
 * FreeRDP: A Remote Desktop Protocol Client
 * Certificate Handling
 *
 * Copyright 2011 Marc-Andre Moreau <marcandre.moreau@gmail.com>
 *
 * Licensed under the Apache License, Version 2.0 (the "License");
 * you may not use this file except in compliance with the License.
 * You may obtain a copy of the License at
 *
 *     http://www.apache.org/licenses/LICENSE-2.0
 *
 * Unless required by applicable law or agreed to in writing, software
 * distributed under the License is distributed on an "AS IS" BASIS,
 * WITHOUT WARRANTIES OR CONDITIONS OF ANY KIND, either express or implied.
 * See the License for the specific language governing permissions and
 * limitations under the License.
 */

#include "certificate.h"

/**
 *
 * X.509 Certificate Structure
 *
 * Certificate ::= SEQUENCE
 * {
 * 	tbsCertificate			TBSCertificate,
 * 	signatureAlgorithm		AlgorithmIdentifier,
 * 	signatureValue			BIT_STRING
 * }
 *
 * TBSCertificate ::= SEQUENCE
 * {
 * 	version			[0]	EXPLICIT Version DEFAULT v1,
 * 	serialNumber			CertificateSerialNumber,
 * 	signature			AlgorithmIdentifier,
 * 	issuer				Name,
 * 	validity			Validity,
 * 	subject				Name,
 * 	subjectPublicKeyInfo		SubjectPublicKeyInfo,
 * 	issuerUniqueID		[1]	IMPLICIT UniqueIdentifier OPTIONAL,
 * 	subjectUniqueId		[2]	IMPLICIT UniqueIdentifier OPTIONAL,
 * 	extensions		[3]	EXPLICIT Extensions OPTIONAL
 * }
 *
 * Version ::= INTEGER { v1(0), v2(1), v3(2) }
 *
 * CertificateSerialNumber ::= INTEGER
 *
 * AlgorithmIdentifier ::= SEQUENCE
 * {
 * 	algorithm			OBJECT_IDENTIFIER,
 * 	parameters			ANY DEFINED BY algorithm OPTIONAL
 * }
 *
 * Name ::= CHOICE { RDNSequence }
 *
 * RDNSequence ::= SEQUENCE OF RelativeDistinguishedName
 *
 * RelativeDistinguishedName ::= SET OF AttributeTypeAndValue
 *
 * AttributeTypeAndValue ::= SEQUENCE
 * {
 * 	type				AttributeType,
 * 	value				AttributeValue
 * }
 *
 * AttributeType ::= OBJECT_IDENTIFIER
 *
 * AttributeValue ::= ANY DEFINED BY AttributeType
 *
 * Validity ::= SEQUENCE
 * {
 * 	notBefore			Time,
 * 	notAfter			Time
 * }
 *
 * Time ::= CHOICE
 * {
 * 	utcTime				UTCTime,
 * 	generalTime			GeneralizedTime
 * }
 *
 * UniqueIdentifier ::= BIT_STRING
 *
 * SubjectPublicKeyInfo ::= SEQUENCE
 * {
 * 	algorithm			AlgorithmIdentifier,
 * 	subjectPublicKey		BIT_STRING
 * }
 *
 * RSAPublicKey ::= SEQUENCE
 * {
 * 	modulus				INTEGER
 * 	publicExponent			INTEGER
 * }
 *
 * Extensions ::= SEQUENCE SIZE (1..MAX) OF Extension
 *
 * Extension ::= SEQUENCE
 * {
 * 	extnID				OBJECT_IDENTIFIER
 * 	critical			BOOLEAN DEFAULT FALSE,
 * 	extnValue			OCTET_STRING
 * }
 *
 */

/**
 * Read X.509 Certificate
 * @param certificate certificate module
 * @param cert X.509 certificate
 */

void certificate_read_x509_certificate(rdpCertBlob* cert, rdpCertInfo* info)
{
	STREAM* s;
	int length;
	uint8 padding;
	uint32 version;
	int modulus_length;
	int exponent_length;

	s = stream_new(0);
	s->p = s->data = cert->data;

	ber_read_sequence_tag(s, &length); /* Certificate (SEQUENCE) */

	ber_read_sequence_tag(s, &length); /* TBSCertificate (SEQUENCE) */

	/* Explicit Contextual Tag [0] */
	ber_read_contextual_tag(s, 0, &length, True);
	ber_read_integer(s, &version); /* version (INTEGER) */
	version++;

	/* serialNumber */
	ber_read_integer(s, NULL); /* CertificateSerialNumber (INTEGER) */

	/* signature */
	ber_read_sequence_tag(s, &length); /* AlgorithmIdentifier (SEQUENCE) */
	stream_seek(s, length);

	/* issuer */
	ber_read_sequence_tag(s, &length); /* Name (SEQUENCE) */
	stream_seek(s, length);

	/* validity */
	ber_read_sequence_tag(s, &length); /* Validity (SEQUENCE) */
	stream_seek(s, length);

	/* subject */
	ber_read_sequence_tag(s, &length); /* Name (SEQUENCE) */
	stream_seek(s, length);

	/* subjectPublicKeyInfo */
	ber_read_sequence_tag(s, &length); /* SubjectPublicKeyInfo (SEQUENCE) */

	/* subjectPublicKeyInfo::AlgorithmIdentifier */
	ber_read_sequence_tag(s, &length); /* AlgorithmIdentifier (SEQUENCE) */
	stream_seek(s, length);

	/* subjectPublicKeyInfo::subjectPublicKey */
	ber_read_bit_string(s, &length, &padding); /* BIT_STRING */

	/* RSAPublicKey (SEQUENCE) */
	ber_read_sequence_tag(s, &length); /* SEQUENCE */

	ber_read_integer_length(s, &modulus_length); /* modulus (INTEGER) */

	/* skip zero padding, if any */
	do
	{
		stream_peek_uint8(s, padding);

		if (padding == 0)
		{
			stream_seek(s, 1);
			modulus_length--;
		}
	}
	while (padding == 0);

	freerdp_blob_alloc(&info->modulus, modulus_length);
	stream_read(s, info->modulus.data, modulus_length);

	ber_read_integer_length(s, &exponent_length); /* publicExponent (INTEGER) */
	stream_read(s, &info->exponent[4 - exponent_length], exponent_length);
}

/**
 * Instantiate new X.509 Certificate Chain.
 * @param count certificate chain count
 * @return new X.509 certificate chain
 */

rdpX509CertChain* certificate_new_x509_certificate_chain(uint32 count)
{
	rdpX509CertChain* x509_cert_chain;

	x509_cert_chain = (rdpX509CertChain*) xmalloc(sizeof(rdpX509CertChain));

	x509_cert_chain->count = count;
	x509_cert_chain->array = (rdpCertBlob*) xzalloc(sizeof(rdpCertBlob) * count);

	return x509_cert_chain;
}

/**
 * Free X.509 Certificate Chain.
 * @param x509_cert_chain X.509 certificate chain to be freed
 */

void certificate_free_x509_certificate_chain(rdpX509CertChain* x509_cert_chain)
{
	int i;

	if (x509_cert_chain == NULL)
		return;

	for (i = 0; i < (int) x509_cert_chain->count; i++)
	{
		if (x509_cert_chain->array[i].data != NULL)
			xfree(x509_cert_chain->array[i].data);
	}

	xfree(x509_cert_chain);
}

static boolean certificate_process_server_public_key(rdpCertificate* certificate, STREAM* s, uint32 length)
{
	uint8 magic[4];
	uint32 keylen;
	uint32 bitlen;
	uint32 datalen;
	uint32 modlen;

	memcpy(magic, s->p, 4);
	if (memcmp(magic, "RSA1", 4) != 0)
	{
		printf("gcc_process_server_public_key: magic error\n");
		return False;
	}
	stream_seek(s, 4);
	stream_read_uint32(s, keylen);
	stream_read_uint32(s, bitlen);
	stream_read_uint32(s, datalen);
	memcpy(certificate->cert_info.exponent, s->p, 4);
	stream_seek(s, 4);
	modlen = keylen - 8;
	freerdp_blob_alloc(&(certificate->cert_info.modulus), modlen);
	memcpy(certificate->cert_info.modulus.data, s->p, modlen);
	stream_seek(s, keylen);
	return True;
}

static boolean certificate_process_server_public_signature(rdpCertificate* certificate, STREAM* s, uint32 length)
{
	stream_seek(s, length);
	return True;
}

/**
 * Read a Server Proprietary Certificate.\n
 * @param certificate certificate module
 * @param s stream
 */

boolean certificate_read_server_proprietary_certificate(rdpCertificate* certificate, STREAM* s)
{
<<<<<<< HEAD
	DEBUG_CERTIFICATE("Server Proprietary Certificate");
=======
	uint32 dwSigAlgId;
	uint32 dwKeyAlgId;
	uint32 wPublicKeyBlobType;
	uint32 wPublicKeyBlobLen;
	uint32 wSignatureBlobType;
	uint32 wSignatureBlobLen;

	printf("Server Proprietary Certificate\n");

	stream_read_uint32(s, dwSigAlgId);
	stream_read_uint32(s, dwKeyAlgId);
	if (!(dwSigAlgId == 1 && dwKeyAlgId == 1))
	{
		printf("certificate_read_server_proprietary_certificate: parse error 1\n");
		return False;
	}
	stream_read_uint16(s, wPublicKeyBlobType);
	if (wPublicKeyBlobType != BB_RSA_KEY_BLOB)
	{
		printf("certificate_read_server_proprietary_certificate: parse error 2\n");
		return False;
	}
	stream_read_uint16(s, wPublicKeyBlobLen);
	if (!certificate_process_server_public_key(certificate, s, wPublicKeyBlobLen))
	{
		printf("certificate_read_server_proprietary_certificate: parse error 3\n");
		return False;
	}
	stream_read_uint16(s, wSignatureBlobType);
	if (wSignatureBlobType != BB_RSA_SIGNATURE_BLOB)
	{
		printf("certificate_read_server_proprietary_certificate: parse error 4\n");
		return False;
	}
	stream_read_uint16(s, wSignatureBlobLen);
	if (!certificate_process_server_public_signature(certificate, s, wSignatureBlobLen))
	{
		printf("certificate_read_server_proprietary_certificate: parse error 5\n");
		return False;
	}
	return True;
>>>>>>> a406cd66
}

/**
 * Read an X.509 Certificate Chain.\n
 * @param certificate certificate module
 * @param s stream
 */

boolean certificate_read_server_x509_certificate_chain(rdpCertificate* certificate, STREAM* s)
{
	int i;
	uint32 certLength;
	uint32 numCertBlobs;

	DEBUG_CERTIFICATE("Server X.509 Certificate Chain");

	stream_read_uint32(s, numCertBlobs); /* numCertBlobs */

	certificate->x509_cert_chain = certificate_new_x509_certificate_chain(numCertBlobs);

	for (i = 0; i < (int) numCertBlobs; i++)
	{
		stream_read_uint32(s, certLength);

		DEBUG_CERTIFICATE("\nX.509 Certificate #%d, length:%d", i + 1, certLength);

		certificate->x509_cert_chain->array[i].data = (uint8*) xmalloc(certLength);
		stream_read(s, certificate->x509_cert_chain->array[i].data, certLength);
		certificate->x509_cert_chain->array[i].length = certLength;

		if (numCertBlobs - i == 2)
		{
			rdpCertInfo cert_info;
			DEBUG_CERTIFICATE("License Server Certificate");
			certificate_read_x509_certificate(&certificate->x509_cert_chain->array[i], &cert_info);
			DEBUG_LICENSE("modulus length:%d", cert_info.modulus.length);
		}
		else if (numCertBlobs - i == 1)
		{
			DEBUG_CERTIFICATE("Terminal Server Certificate");
			certificate_read_x509_certificate(&certificate->x509_cert_chain->array[i], &certificate->cert_info);
			DEBUG_CERTIFICATE("modulus length:%d", certificate->cert_info.modulus.length);
		}
	}
	return True;
}

/**
 * Read a Server Certificate.\n
 * @param certificate certificate module
 * @param server_cert server certificate
 * @param length certificate length
 */

boolean certificate_read_server_certificate(rdpCertificate* certificate, uint8* server_cert, int length)
{
	STREAM* s;
	uint32 dwVersion;

	s = stream_new(0);
	s->p = s->data = server_cert;

	if (length < 1)
	{
		printf("null server certificate\n");
		return False;
	}

	stream_read_uint32(s, dwVersion); /* dwVersion (4 bytes) */

	switch (dwVersion & CERT_CHAIN_VERSION_MASK)
	{
		case CERT_CHAIN_VERSION_1:
			certificate_read_server_proprietary_certificate(certificate, s);
			break;

		case CERT_CHAIN_VERSION_2:
			certificate_read_server_x509_certificate_chain(certificate, s);
			break;

		default:
			printf("invalid certificate chain version:%d\n", dwVersion & CERT_CHAIN_VERSION_MASK);
			break;
	}

	xfree(s);
	return True;
}

/**
 * Instantiate new certificate module.\n
 * @param rdp RDP module
 * @return new certificate module
 */

rdpCertificate* certificate_new(void)
{
	rdpCertificate* certificate;

	certificate = (rdpCertificate*) xzalloc(sizeof(rdpCertificate));

	if (certificate != NULL)
	{
		certificate->x509_cert_chain = NULL;
	}

	return certificate;
}

/**
 * Free certificate module.
 * @param certificate certificate module to be freed
 */

void certificate_free(rdpCertificate* certificate)
{
	if (certificate != NULL)
	{
		certificate_free_x509_certificate_chain(certificate->x509_cert_chain);
		xfree(certificate);
	}
}
<|MERGE_RESOLUTION|>--- conflicted
+++ resolved
@@ -236,11 +236,13 @@
 	uint32 modlen;
 
 	memcpy(magic, s->p, 4);
+
 	if (memcmp(magic, "RSA1", 4) != 0)
 	{
 		printf("gcc_process_server_public_key: magic error\n");
 		return False;
 	}
+
 	stream_seek(s, 4);
 	stream_read_uint32(s, keylen);
 	stream_read_uint32(s, bitlen);
@@ -251,6 +253,7 @@
 	freerdp_blob_alloc(&(certificate->cert_info.modulus), modlen);
 	memcpy(certificate->cert_info.modulus.data, s->p, modlen);
 	stream_seek(s, keylen);
+
 	return True;
 }
 
@@ -268,9 +271,6 @@
 
 boolean certificate_read_server_proprietary_certificate(rdpCertificate* certificate, STREAM* s)
 {
-<<<<<<< HEAD
-	DEBUG_CERTIFICATE("Server Proprietary Certificate");
-=======
 	uint32 dwSigAlgId;
 	uint32 dwKeyAlgId;
 	uint32 wPublicKeyBlobType;
@@ -311,8 +311,8 @@
 		printf("certificate_read_server_proprietary_certificate: parse error 5\n");
 		return False;
 	}
+
 	return True;
->>>>>>> a406cd66
 }
 
 /**
@@ -357,6 +357,7 @@
 			DEBUG_CERTIFICATE("modulus length:%d", certificate->cert_info.modulus.length);
 		}
 	}
+
 	return True;
 }
 
