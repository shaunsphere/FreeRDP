--- conflicted
+++ resolved
@@ -102,36 +102,15 @@
 	return ((rdpClientContext*) context)->thread;
 }
 
-<<<<<<< HEAD
-int freerdp_client_combined_logic(rdpSettings* settings)
-{
-	/* Moved GatewayUseSameCredentials logic outside of cmdline.c, so 
-=======
 static BOOL freerdp_client_settings_post_process(rdpSettings* settings)
 {
 	/* Moved GatewayUseSameCredentials logic outside of cmdline.c, so
->>>>>>> 15d2b355
 	 * that the rdp file also triggers this functionality */
 	if (settings->GatewayEnabled)
 	{
 		if (settings->GatewayUseSameCredentials)
 		{
 			if (settings->Username)
-<<<<<<< HEAD
-				settings->GatewayUsername = _strdup(settings->Username);
-
-			if (settings->Domain)
-				settings->GatewayDomain = _strdup(settings->Domain);
-
-			if (settings->Password)
-				settings->GatewayPassword = _strdup(settings->Password);
-		}
-	}
-	
-	return 0;
-}
-
-=======
 			{
 				settings->GatewayUsername = _strdup(settings->Username);
 				if (!settings->GatewayUsername)
@@ -174,7 +153,6 @@
 }
 
 
->>>>>>> 15d2b355
 int freerdp_client_settings_parse_command_line(rdpSettings* settings, int argc, char** argv)
 {
 	int status;
@@ -279,4 +257,4 @@
 	freerdp_assistance_file_free(file);
 
 	return 0;
-}+}
