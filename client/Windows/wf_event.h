--- conflicted
+++ resolved
@@ -22,13 +22,8 @@
 #ifndef __WF_EVENT_H
 #define __WF_EVENT_H
 
-<<<<<<< HEAD
 #include "wf_client.h"
-=======
 #include <freerdp/log.h>
-
-#include "wf_interface.h"
->>>>>>> 8e93a6d9
 
 LRESULT CALLBACK wf_ll_kbd_proc(int nCode, WPARAM wParam, LPARAM lParam);
 LRESULT CALLBACK wf_event_proc(HWND hWnd, UINT Msg, WPARAM wParam, LPARAM lParam);
