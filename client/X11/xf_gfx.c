/**
 * FreeRDP: A Remote Desktop Protocol Implementation
 * X11 Graphics Pipeline
 *
 * Copyright 2014 Marc-Andre Moreau <marcandre.moreau@gmail.com>
 *
 * Licensed under the Apache License, Version 2.0 (the "License");
 * you may not use this file except in compliance with the License.
 * You may obtain a copy of the License at
 *
 *     http://www.apache.org/licenses/LICENSE-2.0
 *
 * Unless required by applicable law or agreed to in writing, software
 * distributed under the License is distributed on an "AS IS" BASIS,
 * WITHOUT WARRANTIES OR CONDITIONS OF ANY KIND, either express or implied.
 * See the License for the specific language governing permissions and
 * limitations under the License.
 */

#ifdef HAVE_CONFIG_H
#include "config.h"
#endif

#include "xf_gfx.h"

int xf_ResetGraphics(RdpgfxClientContext* context, RDPGFX_RESET_GRAPHICS_PDU* resetGraphics)
{
	xfContext* xfc = (xfContext*) context->custom;

	if (xfc->rfx)
	{
		rfx_context_free(xfc->rfx);
		xfc->rfx = NULL;
	}

	xfc->rfx = rfx_context_new(FALSE);

	xfc->rfx->width = resetGraphics->width;
	xfc->rfx->height = resetGraphics->height;
	rfx_context_set_pixel_format(xfc->rfx, RDP_PIXEL_FORMAT_B8G8R8A8);

	if (xfc->nsc)
	{
		nsc_context_free(xfc->nsc);
		xfc->nsc = NULL;
	}

	xfc->nsc = nsc_context_new();

	xfc->nsc->width = resetGraphics->width;
	xfc->nsc->height = resetGraphics->height;
	nsc_context_set_pixel_format(xfc->nsc, RDP_PIXEL_FORMAT_B8G8R8A8);

	if (xfc->clear)
	{
		clear_context_free(xfc->clear);
		xfc->clear = NULL;
	}

	xfc->clear = clear_context_new(FALSE);

	if (xfc->h264)
	{
		h264_context_free(xfc->h264);
		xfc->h264 = NULL;
	}

	xfc->h264 = h264_context_new(FALSE);

	region16_init(&(xfc->invalidRegion));

	xfc->graphicsReset = TRUE;

	return 1;
}

int xf_OutputUpdate(xfContext* xfc)
{
	UINT16 width, height;
	xfGfxSurface* surface;
	RECTANGLE_16 surfaceRect;
	const RECTANGLE_16* extents;

	if (!xfc->graphicsReset)
		return 1;

	surface = (xfGfxSurface*) xfc->gfx->GetSurfaceData(xfc->gfx, xfc->outputSurfaceId);

	if (!surface)
		return -1;

	surfaceRect.left = 0;
	surfaceRect.top = 0;
	surfaceRect.right = xfc->width;
	surfaceRect.bottom = xfc->height;

	region16_intersect_rect(&(xfc->invalidRegion), &(xfc->invalidRegion), &surfaceRect);

	XSetClipMask(xfc->display, xfc->gc, None);
	XSetFunction(xfc->display, xfc->gc, GXcopy);
	XSetFillStyle(xfc->display, xfc->gc, FillSolid);

	if (!region16_is_empty(&(xfc->invalidRegion)))
	{
		extents = region16_extents(&(xfc->invalidRegion));

		width = extents->right - extents->left;
		height = extents->bottom - extents->top;

		if (width > xfc->width)
			width = xfc->width;

		if (height > xfc->height)
			height = xfc->height;

		XPutImage(xfc->display, xfc->drawable, xfc->gc, surface->image,
				extents->left, extents->top,
				extents->left, extents->top, width, height);
	}

	region16_clear(&(xfc->invalidRegion));

	XSetClipMask(xfc->display, xfc->gc, None);
	XSync(xfc->display, True);

	return 1;
}

int xf_OutputExpose(xfContext* xfc, int x, int y, int width, int height)
{
	RECTANGLE_16 invalidRect;

	invalidRect.left = x;
	invalidRect.top = y;
	invalidRect.right = x + width;
	invalidRect.bottom = y + height;

	region16_union_rect(&(xfc->invalidRegion), &(xfc->invalidRegion), &invalidRect);

	xf_OutputUpdate(xfc);

	return 1;
}

int xf_StartFrame(RdpgfxClientContext* context, RDPGFX_START_FRAME_PDU* startFrame)
{
	xfContext* xfc = (xfContext*) context->custom;

	xfc->inGfxFrame = TRUE;

	return 1;
}

int xf_EndFrame(RdpgfxClientContext* context, RDPGFX_END_FRAME_PDU* endFrame)
{
	xfContext* xfc = (xfContext*) context->custom;

	xf_OutputUpdate(xfc);

	xfc->inGfxFrame = FALSE;

	return 1;
}

int xf_SurfaceCommand_Uncompressed(xfContext* xfc, RdpgfxClientContext* context, RDPGFX_SURFACE_COMMAND* cmd)
{
	xfGfxSurface* surface;
	RECTANGLE_16 invalidRect;

	surface = (xfGfxSurface*) context->GetSurfaceData(context, cmd->surfaceId);

	if (!surface)
		return -1;

	freerdp_image_copy(surface->data, PIXEL_FORMAT_XRGB32, surface->scanline, cmd->left, cmd->top,
			cmd->width, cmd->height, cmd->data, PIXEL_FORMAT_XRGB32, cmd->width * 4, 0, 0);

	invalidRect.left = cmd->left;
	invalidRect.top = cmd->top;
	invalidRect.right = cmd->right;
	invalidRect.bottom = cmd->bottom;

	region16_union_rect(&(xfc->invalidRegion), &(xfc->invalidRegion), &invalidRect);

	if (!xfc->inGfxFrame)
		xf_OutputUpdate(xfc);

	return 1;
}

int xf_SurfaceCommand_RemoteFX(xfContext* xfc, RdpgfxClientContext* context, RDPGFX_SURFACE_COMMAND* cmd)
{
	int j;
	UINT16 i;
	RFX_RECT* rect;
	RFX_TILE* tile;
	int nXDst, nYDst;
	int nWidth, nHeight;
	int nbUpdateRects;
	RFX_MESSAGE* message;
	xfGfxSurface* surface;
	REGION16 updateRegion;
	RECTANGLE_16 updateRect;
	RECTANGLE_16* updateRects;
	REGION16 clippingRects;
	RECTANGLE_16 clippingRect;

	surface = (xfGfxSurface*) context->GetSurfaceData(context, cmd->surfaceId);

	if (!surface)
		return -1;

	message = rfx_process_message(xfc->rfx, cmd->data, cmd->length);

	if (!message)
		return -1;

	region16_init(&clippingRects);

	for (i = 0; i < message->numRects; i++)
	{
		rect = &(message->rects[i]);

		clippingRect.left = cmd->left + rect->x;
		clippingRect.top = cmd->top + rect->y;
		clippingRect.right = clippingRect.left + rect->width;
		clippingRect.bottom = clippingRect.top + rect->height;

		region16_union_rect(&clippingRects, &clippingRects, &clippingRect);
	}

	for (i = 0; i < message->numTiles; i++)
	{
		tile = message->tiles[i];

		updateRect.left = cmd->left + tile->x;
		updateRect.top = cmd->top + tile->y;
		updateRect.right = updateRect.left + 64;
		updateRect.bottom = updateRect.top + 64;

		region16_init(&updateRegion);
		region16_intersect_rect(&updateRegion, &clippingRects, &updateRect);
		updateRects = (RECTANGLE_16*) region16_rects(&updateRegion, &nbUpdateRects);

		for (j = 0; j < nbUpdateRects; j++)
		{
			nXDst = updateRects[j].left;
			nYDst = updateRects[j].top;
			nWidth = updateRects[j].right - updateRects[j].left;
			nHeight = updateRects[j].bottom - updateRects[j].top;

			freerdp_image_copy(surface->data, PIXEL_FORMAT_XRGB32, surface->scanline,
					nXDst, nYDst, nWidth, nHeight,
					tile->data, PIXEL_FORMAT_XRGB32, 64 * 4, 0, 0);

			region16_union_rect(&(xfc->invalidRegion), &(xfc->invalidRegion), &updateRects[j]);
		}

		region16_uninit(&updateRegion);
	}

	rfx_message_free(xfc->rfx, message);

	if (!xfc->inGfxFrame)
		xf_OutputUpdate(xfc);

	return 1;
}

int xf_SurfaceCommand_ClearCodec(xfContext* xfc, RdpgfxClientContext* context, RDPGFX_SURFACE_COMMAND* cmd)
{
	int status;
	BYTE* DstData = NULL;
	xfGfxSurface* surface;
	RECTANGLE_16 invalidRect;

	surface = (xfGfxSurface*) context->GetSurfaceData(context, cmd->surfaceId);

	if (!surface)
		return -1;

	DstData = surface->data;

<<<<<<< HEAD
	status = clear_decompress(xfc->clear, cmd->data, cmd->length, &DstData,
=======
#if 0
	status = clear_decompress(NULL, cmd->data, cmd->length, &DstData,
>>>>>>> 4d3d78c4
			PIXEL_FORMAT_XRGB32, surface->scanline, cmd->left, cmd->top, cmd->width, cmd->height);
#else
	status = -1;
#endif

<<<<<<< HEAD
	if (status < 0)
	{
		printf("clear_decompress failure: %d\n", status);
	}

#if 0
=======
	printf("xf_SurfaceCommand_ClearCodec: status: %d\n", status);

#if 1
>>>>>>> 4d3d78c4
	/* fill with pink for now to distinguish from the rest */

	freerdp_image_fill(surface->data, PIXEL_FORMAT_XRGB32, surface->scanline,
			cmd->left, cmd->top, cmd->width, cmd->height, 0xFF69B4);
#endif

	invalidRect.left = cmd->left;
	invalidRect.top = cmd->top;
	invalidRect.right = cmd->right;
	invalidRect.bottom = cmd->bottom;

	region16_union_rect(&(xfc->invalidRegion), &(xfc->invalidRegion), &invalidRect);

	if (!xfc->inGfxFrame)
		xf_OutputUpdate(xfc);

	return 1;
}

int xf_SurfaceCommand_Planar(xfContext* xfc, RdpgfxClientContext* context, RDPGFX_SURFACE_COMMAND* cmd)
{
	int status;
	BYTE* DstData = NULL;
	xfGfxSurface* surface;
	RECTANGLE_16 invalidRect;

	surface = (xfGfxSurface*) context->GetSurfaceData(context, cmd->surfaceId);

	if (!surface)
		return -1;

	DstData = surface->data;

	status = planar_decompress(NULL, cmd->data, cmd->length, &DstData,
			PIXEL_FORMAT_XRGB32, surface->scanline, cmd->left, cmd->top, cmd->width, cmd->height);

	invalidRect.left = cmd->left;
	invalidRect.top = cmd->top;
	invalidRect.right = cmd->right;
	invalidRect.bottom = cmd->bottom;

	region16_union_rect(&(xfc->invalidRegion), &(xfc->invalidRegion), &invalidRect);

	if (!xfc->inGfxFrame)
		xf_OutputUpdate(xfc);

	return 1;
}

int xf_SurfaceCommand_H264(xfContext* xfc, RdpgfxClientContext* context, RDPGFX_SURFACE_COMMAND* cmd)
{
	int status;
	BYTE* DstData = NULL;
	xfGfxSurface* surface;
	RECTANGLE_16 invalidRect;

	surface = (xfGfxSurface*) context->GetSurfaceData(context, cmd->surfaceId);

	if (!surface)
		return -1;

	DstData = surface->data;

#if 1
	status = h264_decompress(xfc->h264, cmd->data, cmd->length, &DstData,
			PIXEL_FORMAT_XRGB32, surface->scanline, cmd->left, cmd->top, cmd->width, cmd->height);
#else
	status = -1;
#endif

	printf("xf_SurfaceCommand_H264: status: %d\n", status);

#if 0
	/* fill with red for now to distinguish from the rest */

	freerdp_image_fill(surface->data, PIXEL_FORMAT_XRGB32, surface->scanline,
			cmd->left, cmd->top, cmd->width, cmd->height, 0xFF0000);
#endif

	invalidRect.left = cmd->left;
	invalidRect.top = cmd->top;
	invalidRect.right = cmd->right;
	invalidRect.bottom = cmd->bottom;

	region16_union_rect(&(xfc->invalidRegion), &(xfc->invalidRegion), &invalidRect);

	if (!xfc->inGfxFrame)
		xf_OutputUpdate(xfc);

	return 1;
}

int xf_SurfaceCommand_Alpha(xfContext* xfc, RdpgfxClientContext* context, RDPGFX_SURFACE_COMMAND* cmd)
{
	int status = 0;
	xfGfxSurface* surface;
	RECTANGLE_16 invalidRect;

	surface = (xfGfxSurface*) context->GetSurfaceData(context, cmd->surfaceId);

	if (!surface)
		return -1;

	printf("xf_SurfaceCommand_Alpha: status: %d\n", status);

	/* fill with green for now to distinguish from the rest */

	freerdp_image_fill(surface->data, PIXEL_FORMAT_XRGB32, surface->scanline,
			cmd->left, cmd->top, cmd->width, cmd->height, 0x00FF00);

	invalidRect.left = cmd->left;
	invalidRect.top = cmd->top;
	invalidRect.right = cmd->right;
	invalidRect.bottom = cmd->bottom;

	region16_union_rect(&(xfc->invalidRegion), &(xfc->invalidRegion), &invalidRect);

	if (!xfc->inGfxFrame)
		xf_OutputUpdate(xfc);

	return 1;
}

int xf_SurfaceCommand_Progressive(xfContext* xfc, RdpgfxClientContext* context, RDPGFX_SURFACE_COMMAND* cmd)
{
	int status = 0;
	xfGfxSurface* surface;
	RECTANGLE_16 invalidRect;

	surface = (xfGfxSurface*) context->GetSurfaceData(context, cmd->surfaceId);

	if (!surface)
		return -1;

	printf("xf_SurfaceCommand_Progressive: status: %d\n", status);

	/* fill with blue for now to distinguish from the rest */

	freerdp_image_fill(surface->data, PIXEL_FORMAT_XRGB32, surface->scanline,
			cmd->left, cmd->top, cmd->width, cmd->height, 0x0000FF);

	invalidRect.left = cmd->left;
	invalidRect.top = cmd->top;
	invalidRect.right = cmd->right;
	invalidRect.bottom = cmd->bottom;

	region16_union_rect(&(xfc->invalidRegion), &(xfc->invalidRegion), &invalidRect);

	if (!xfc->inGfxFrame)
		xf_OutputUpdate(xfc);

	return 1;
}

int xf_SurfaceCommand_ProgressiveV2(xfContext* xfc, RdpgfxClientContext* context, RDPGFX_SURFACE_COMMAND* cmd)
{
	int status = 0;
	xfGfxSurface* surface;
	RECTANGLE_16 invalidRect;

	surface = (xfGfxSurface*) context->GetSurfaceData(context, cmd->surfaceId);

	if (!surface)
		return -1;

	printf("xf_SurfaceCommand_ProgressiveV2: status: %d\n", status);

	/* fill with white for now to distinguish from the rest */

	freerdp_image_fill(surface->data, PIXEL_FORMAT_XRGB32, surface->scanline,
			cmd->left, cmd->top, cmd->width, cmd->height, 0xFFFFFF);

	invalidRect.left = cmd->left;
	invalidRect.top = cmd->top;
	invalidRect.right = cmd->right;
	invalidRect.bottom = cmd->bottom;

	region16_union_rect(&(xfc->invalidRegion), &(xfc->invalidRegion), &invalidRect);

	if (!xfc->inGfxFrame)
		xf_OutputUpdate(xfc);

	return 1;
}

int xf_SurfaceCommand(RdpgfxClientContext* context, RDPGFX_SURFACE_COMMAND* cmd)
{
	int status = 1;
	xfContext* xfc = (xfContext*) context->custom;

	switch (cmd->codecId)
	{
		case RDPGFX_CODECID_UNCOMPRESSED:
			status = xf_SurfaceCommand_Uncompressed(xfc, context, cmd);
			break;

		case RDPGFX_CODECID_CAVIDEO:
			status = xf_SurfaceCommand_RemoteFX(xfc, context, cmd);
			break;

		case RDPGFX_CODECID_CLEARCODEC:
			status = xf_SurfaceCommand_ClearCodec(xfc, context, cmd);
			break;

		case RDPGFX_CODECID_PLANAR:
			status = xf_SurfaceCommand_Planar(xfc, context, cmd);
			break;

		case RDPGFX_CODECID_H264:
			status = xf_SurfaceCommand_H264(xfc, context, cmd);
			break;

		case RDPGFX_CODECID_ALPHA:
			status = xf_SurfaceCommand_Alpha(xfc, context, cmd);
			break;

		case RDPGFX_CODECID_CAPROGRESSIVE:
			status = xf_SurfaceCommand_Progressive(xfc, context, cmd);
			break;

		case RDPGFX_CODECID_CAPROGRESSIVE_V2:
			status = xf_SurfaceCommand_ProgressiveV2(xfc, context, cmd);
			break;
	}

	return 1;
}

int xf_DeleteEncodingContext(RdpgfxClientContext* context, RDPGFX_DELETE_ENCODING_CONTEXT_PDU* deleteEncodingContext)
{
	printf("xf_DeleteEncodingContext\n");

	return 1;
}

int xf_CreateSurface(RdpgfxClientContext* context, RDPGFX_CREATE_SURFACE_PDU* createSurface)
{
	xfGfxSurface* surface;
	xfContext* xfc = (xfContext*) context->custom;

	surface = (xfGfxSurface*) calloc(1, sizeof(xfGfxSurface));

	if (!surface)
		return -1;

	surface->surfaceId = createSurface->surfaceId;
	surface->width = (UINT32) createSurface->width;
	surface->height = (UINT32) createSurface->height;
	surface->alpha = (createSurface->pixelFormat == PIXEL_FORMAT_ARGB_8888) ? TRUE : FALSE;

	surface->scanline = (surface->width + (surface->width % 4)) * 4;
	surface->data = (BYTE*) calloc(1, surface->scanline * surface->height);

	if (!surface->data)
		return -1;

	surface->image = XCreateImage(xfc->display, xfc->visual, 24, ZPixmap, 0,
			(char*) surface->data, surface->width, surface->height, 32, surface->scanline);

	context->SetSurfaceData(context, surface->surfaceId, (void*) surface);

	return 1;
}

int xf_DeleteSurface(RdpgfxClientContext* context, RDPGFX_DELETE_SURFACE_PDU* deleteSurface)
{
	xfGfxSurface* surface = NULL;

	surface = (xfGfxSurface*) context->GetSurfaceData(context, deleteSurface->surfaceId);

	if (surface)
	{
		XFree(surface->image);
		free(surface->data);
		free(surface);
	}

	context->SetSurfaceData(context, deleteSurface->surfaceId, NULL);

	return 1;
}

int xf_SolidFill(RdpgfxClientContext* context, RDPGFX_SOLID_FILL_PDU* solidFill)
{
	UINT16 index;
	UINT32 color;
	BYTE a, r, g, b;
	int nWidth, nHeight;
	RDPGFX_RECT16* rect;
	xfGfxSurface* surface;
	RECTANGLE_16 invalidRect;
	xfContext* xfc = (xfContext*) context->custom;

	surface = (xfGfxSurface*) context->GetSurfaceData(context, solidFill->surfaceId);

	//printf("xf_SolidFill\n");

	if (!surface)
		return -1;

	b = solidFill->fillPixel.B;
	g = solidFill->fillPixel.G;
	r = solidFill->fillPixel.R;
	a = solidFill->fillPixel.XA;

	color = ARGB32(a, r, g, b);

	for (index = 0; index < solidFill->fillRectCount; index++)
	{
		rect = &(solidFill->fillRects[index]);

		nWidth = rect->right - rect->left;
		nHeight = rect->bottom - rect->top;

		invalidRect.left = rect->left;
		invalidRect.top = rect->top;
		invalidRect.right = rect->right;
		invalidRect.bottom = rect->bottom;

		freerdp_image_fill(surface->data, PIXEL_FORMAT_XRGB32, surface->scanline,
				rect->left, rect->top, nWidth, nHeight, color);

		region16_union_rect(&(xfc->invalidRegion), &(xfc->invalidRegion), &invalidRect);
	}

	if (!xfc->inGfxFrame)
		xf_OutputUpdate(xfc);

	return 1;
}

int xf_SurfaceToSurface(RdpgfxClientContext* context, RDPGFX_SURFACE_TO_SURFACE_PDU* surfaceToSurface)
{
	UINT16 index;
	int nWidth, nHeight;
	RDPGFX_RECT16* rectSrc;
	RDPGFX_POINT16* destPt;
	RECTANGLE_16 invalidRect;
	xfGfxSurface* surfaceSrc;
	xfGfxSurface* surfaceDst;
	xfContext* xfc = (xfContext*) context->custom;

	rectSrc = &(surfaceToSurface->rectSrc);
	destPt = &surfaceToSurface->destPts[0];

	surfaceSrc = (xfGfxSurface*) context->GetSurfaceData(context, surfaceToSurface->surfaceIdSrc);

	if (surfaceToSurface->surfaceIdSrc != surfaceToSurface->surfaceIdDest)
		surfaceDst = (xfGfxSurface*) context->GetSurfaceData(context, surfaceToSurface->surfaceIdDest);
	else
		surfaceDst = surfaceSrc;

	if (!surfaceSrc || !surfaceDst)
		return -1;

	nWidth = rectSrc->right - rectSrc->left;
	nHeight = rectSrc->bottom - rectSrc->top;

	for (index = 0; index < surfaceToSurface->destPtsCount; index++)
	{
		destPt = &surfaceToSurface->destPts[index];

		freerdp_image_copy(surfaceDst->data, PIXEL_FORMAT_XRGB32, surfaceDst->scanline,
				destPt->x, destPt->y, nWidth, nHeight, surfaceSrc->data, PIXEL_FORMAT_XRGB32,
				surfaceSrc->scanline, rectSrc->left, rectSrc->top);

		invalidRect.left = destPt->x;
		invalidRect.top = destPt->y;
		invalidRect.right = destPt->x + rectSrc->right;
		invalidRect.bottom = destPt->y + rectSrc->bottom;

		region16_union_rect(&(xfc->invalidRegion), &(xfc->invalidRegion), &invalidRect);
	}

	if (!xfc->inGfxFrame)
		xf_OutputUpdate(xfc);

	return 1;
}

int xf_SurfaceToCache(RdpgfxClientContext* context, RDPGFX_SURFACE_TO_CACHE_PDU* surfaceToCache)
{
	RDPGFX_RECT16* rect;
	xfGfxSurface* surface;
	xfGfxCacheEntry* cacheEntry;

	rect = &(surfaceToCache->rectSrc);

	surface = (xfGfxSurface*) context->GetSurfaceData(context, surfaceToCache->surfaceId);

	//printf("xf_SurfaceToCache: cacheKey: 0x%016X cacheSlot: %ld\n",
	//		surfaceToCache->cacheKey, surfaceToCache->cacheSlot);

	if (!surface)
		return -1;

	cacheEntry = (xfGfxCacheEntry*) calloc(1, sizeof(xfGfxCacheEntry));

	if (!cacheEntry)
		return -1;

	cacheEntry->width = (UINT32) (rect->right - rect->left);
	cacheEntry->height = (UINT32) (rect->bottom - rect->top);
	cacheEntry->alpha = surface->alpha;

	cacheEntry->scanline = (cacheEntry->width + (cacheEntry->width % 4)) * 4;
	cacheEntry->data = (BYTE*) calloc(1, surface->scanline * surface->height);

	if (!cacheEntry->data)
		return -1;

	freerdp_image_copy(cacheEntry->data, PIXEL_FORMAT_XRGB32, cacheEntry->scanline,
			0, 0, cacheEntry->width, cacheEntry->height, surface->data,
			PIXEL_FORMAT_XRGB32, surface->scanline, rect->left, rect->top);

	context->SetCacheSlotData(context, surfaceToCache->cacheSlot, (void*) cacheEntry);

	return 1;
}

int xf_CacheToSurface(RdpgfxClientContext* context, RDPGFX_CACHE_TO_SURFACE_PDU* cacheToSurface)
{
	UINT16 index;
	RDPGFX_POINT16* destPt;
	xfGfxSurface* surface;
	xfGfxCacheEntry* cacheEntry;
	RECTANGLE_16 invalidRect;
	xfContext* xfc = (xfContext*) context->custom;

	surface = (xfGfxSurface*) context->GetSurfaceData(context, cacheToSurface->surfaceId);
	cacheEntry = (xfGfxCacheEntry*) context->GetCacheSlotData(context, cacheToSurface->cacheSlot);

	//printf("xf_CacheToSurface: cacheEntry: %d\n",
	//		cacheToSurface->cacheSlot);

	if (!surface || !cacheEntry)
		return -1;

	for (index = 0; index < cacheToSurface->destPtsCount; index++)
	{
		destPt = &cacheToSurface->destPts[index];

		freerdp_image_copy(surface->data, PIXEL_FORMAT_XRGB32, surface->scanline,
				destPt->x, destPt->y, cacheEntry->width, cacheEntry->height,
				cacheEntry->data, PIXEL_FORMAT_XRGB32, cacheEntry->scanline, 0, 0);

		invalidRect.left = destPt->x;
		invalidRect.top = destPt->y;
		invalidRect.right = destPt->x + cacheEntry->width - 1;
		invalidRect.bottom = destPt->y + cacheEntry->height - 1;

		region16_union_rect(&(xfc->invalidRegion), &(xfc->invalidRegion), &invalidRect);
	}

	if (!xfc->inGfxFrame)
		xf_OutputUpdate(xfc);

	return 1;
}

int xf_CacheImportReply(RdpgfxClientContext* context, RDPGFX_CACHE_IMPORT_REPLY_PDU* cacheImportReply)
{
	return 1;
}

int xf_EvictCacheEntry(RdpgfxClientContext* context, RDPGFX_EVICT_CACHE_ENTRY_PDU* evictCacheEntry)
{
	xfGfxCacheEntry* cacheEntry;

	//printf("xf_EvictCacheEntry\n");

	cacheEntry = (xfGfxCacheEntry*) context->GetCacheSlotData(context, evictCacheEntry->cacheSlot);

	if (cacheEntry)
	{
		free(cacheEntry->data);
		free(cacheEntry);
	}

	context->SetCacheSlotData(context, evictCacheEntry->cacheSlot, NULL);

	return 1;
}

int xf_MapSurfaceToOutput(RdpgfxClientContext* context, RDPGFX_MAP_SURFACE_TO_OUTPUT_PDU* surfaceToOutput)
{
	xfContext* xfc = (xfContext*) context->custom;

	xfc->outputSurfaceId = surfaceToOutput->surfaceId;

	return 1;
}

int xf_MapSurfaceToWindow(RdpgfxClientContext* context, RDPGFX_MAP_SURFACE_TO_WINDOW_PDU* surfaceToWindow)
{
	return 1;
}

void xf_graphics_pipeline_init(xfContext* xfc, RdpgfxClientContext* gfx)
{
	xfc->gfx = gfx;
	gfx->custom = (void*) xfc;

	gfx->ResetGraphics = xf_ResetGraphics;
	gfx->StartFrame = xf_StartFrame;
	gfx->EndFrame = xf_EndFrame;
	gfx->SurfaceCommand = xf_SurfaceCommand;
	gfx->DeleteEncodingContext = xf_DeleteEncodingContext;
	gfx->CreateSurface = xf_CreateSurface;
	gfx->DeleteSurface = xf_DeleteSurface;
	gfx->SolidFill = xf_SolidFill;
	gfx->SurfaceToSurface = xf_SurfaceToSurface;
	gfx->SurfaceToCache = xf_SurfaceToCache;
	gfx->CacheToSurface = xf_CacheToSurface;
	gfx->CacheImportReply = xf_CacheImportReply;
	gfx->EvictCacheEntry = xf_EvictCacheEntry;
	gfx->MapSurfaceToOutput = xf_MapSurfaceToOutput;
	gfx->MapSurfaceToWindow = xf_MapSurfaceToWindow;

	region16_init(&(xfc->invalidRegion));
}

void xf_graphics_pipeline_uninit(xfContext* xfc, RdpgfxClientContext* gfx)
{
	region16_uninit(&(xfc->invalidRegion));

	gfx->custom = NULL;
	xfc->gfx = NULL;
}<|MERGE_RESOLUTION|>--- conflicted
+++ resolved
@@ -281,29 +281,15 @@
 
 	DstData = surface->data;
 
-<<<<<<< HEAD
 	status = clear_decompress(xfc->clear, cmd->data, cmd->length, &DstData,
-=======
+			PIXEL_FORMAT_XRGB32, surface->scanline, cmd->left, cmd->top, cmd->width, cmd->height);
+
+	if (status < 0)
+	{
+		printf("clear_decompress failure: %d\n", status);
+	}
+
 #if 0
-	status = clear_decompress(NULL, cmd->data, cmd->length, &DstData,
->>>>>>> 4d3d78c4
-			PIXEL_FORMAT_XRGB32, surface->scanline, cmd->left, cmd->top, cmd->width, cmd->height);
-#else
-	status = -1;
-#endif
-
-<<<<<<< HEAD
-	if (status < 0)
-	{
-		printf("clear_decompress failure: %d\n", status);
-	}
-
-#if 0
-=======
-	printf("xf_SurfaceCommand_ClearCodec: status: %d\n", status);
-
-#if 1
->>>>>>> 4d3d78c4
 	/* fill with pink for now to distinguish from the rest */
 
 	freerdp_image_fill(surface->data, PIXEL_FORMAT_XRGB32, surface->scanline,
