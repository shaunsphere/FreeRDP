--- conflicted
+++ resolved
@@ -64,17 +64,12 @@
 	UINT32 QP;
 	UINT32 NumberOfThreads;
 
-<<<<<<< HEAD
 	UINT32 iStride[2][3];
 	BYTE* pYUVData[2][3];
 
 	UINT32 iYUV444Size[3];
 	UINT32 iYUV444Stride[3];
 	BYTE* pYUV444Data[3];
-=======
-	int iStride[3];
-	BYTE* pYUVData[3];
->>>>>>> 1bd0759e
 
 	void* pSystemData;
 	H264_CONTEXT_SUBSYSTEM* subsystem;
