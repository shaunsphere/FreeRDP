--- conflicted
+++ resolved
@@ -24,11 +24,7 @@
 
 #define CLOG_PRINT(level, file, fkt, line, dbg_str, fmt, ...) \
 	do { \
-<<<<<<< HEAD
 		char tag[1024] = { 0 }; \
-=======
-		char tag[1024] = {0}; \
->>>>>>> fe833f06
 		wLogMessage msg; \
 		wLog *log; \
 		\
