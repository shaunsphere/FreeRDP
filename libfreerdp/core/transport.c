--- conflicted
+++ resolved
@@ -225,6 +225,13 @@
 
 	if (transport->GatewayEnabled)
 	{
+		/* For TSGateway, find the system HTTPS proxy automatically */
+		if (!transport->settings->HTTPProxyEnabled)
+			http_proxy_read_environment(settings, "https_proxy");
+
+		if (!transport->settings->HTTPProxyEnabled)
+			http_proxy_read_environment(settings, "HTTPS_PROXY");
+
 		if (!status && settings->GatewayHttpTransport)
 		{
 			transport->rdg = rdg_new(transport);
@@ -272,24 +279,7 @@
 	}
 	else
 	{
-<<<<<<< HEAD
-		/* For TSGateway, find the system HTTPS proxy automatically */
-		if (!transport->settings->HTTPProxyEnabled)
-			http_proxy_read_environment(settings, "https_proxy");
-
-		if (!transport->settings->HTTPProxyEnabled)
-			http_proxy_read_environment(settings, "HTTPS_PROXY");
-
-		transport->layer = TRANSPORT_LAYER_TSG;
-		transport->SplitInputOutput = TRUE;
-		transport->TcpOut = freerdp_tcp_new(settings);
-
-		if (!freerdp_tcp_connect(transport->TcpIn, settings->GatewayHostname, settings->GatewayPort, timeout) ||
-				!freerdp_tcp_set_blocking_mode(transport->TcpIn, FALSE))
-			return FALSE;
-=======
 		sockfd = freerdp_tcp_connect(context, settings, hostname, port, timeout);
->>>>>>> b6e97cba
 
 		if (sockfd < 1)
 			return FALSE;
