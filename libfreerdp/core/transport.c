/**
 * FreeRDP: A Remote Desktop Protocol Implementation
 * Network Transport Layer
 *
 * Copyright 2011 Vic Lee
 *
 * Licensed under the Apache License, Version 2.0 (the "License");
 * you may not use this file except in compliance with the License.
 * You may obtain a copy of the License at
 *
 *     http://www.apache.org/licenses/LICENSE-2.0
 *
 * Unless required by applicable law or agreed to in writing, software
 * distributed under the License is distributed on an "AS IS" BASIS,
 * WITHOUT WARRANTIES OR CONDITIONS OF ANY KIND, either express or implied.
 * See the License for the specific language governing permissions and
 * limitations under the License.
 */

#ifdef HAVE_CONFIG_H
#include "config.h"
#endif

#include <assert.h>
#include <stdio.h>
#include <stdlib.h>
#include <string.h>

#include <winpr/crt.h>
#include <winpr/synch.h>
#include <winpr/print.h>

#include <freerdp/error.h>
#include <freerdp/utils/tcp.h>
#include <winpr/stream.h>

#include <time.h>
#include <errno.h>
#include <fcntl.h>

#ifndef _WIN32
#include <netdb.h>
#include <sys/socket.h>
#endif

#include "tpkt.h"
#include "fastpath.h"
#include "transport.h"

#define BUFFER_SIZE 16384

static void* transport_client_thread(void* arg);

wStream* transport_send_stream_init(rdpTransport* transport, int size)
{
	wStream* s;

	s = StreamPool_Take(transport->ReceivePool, size);

	Stream_EnsureCapacity(s, size);
	Stream_SetPosition(s, 0);

	return s;
}

void transport_attach(rdpTransport* transport, int sockfd)
{
	tcp_attach(transport->TcpIn, sockfd);
	transport->SplitInputOutput = FALSE;
	transport->TcpOut = transport->TcpIn;
}

BOOL transport_disconnect(rdpTransport* transport)
{
	BOOL status = TRUE;

	if (transport->layer == TRANSPORT_LAYER_TLS)
		status &= tls_disconnect(transport->TlsIn);

	if (transport->layer == TRANSPORT_LAYER_TSG || transport->layer == TRANSPORT_LAYER_TSG_TLS)
	{
		tsg_disconnect(transport->tsg);
	}
	else
	{
		status &= tcp_disconnect(transport->TcpIn);
	}

	if (transport->async)
	{
		SetEvent(transport->stopEvent);
		WaitForSingleObject(transport->thread, INFINITE);

		CloseHandle(transport->thread);
		CloseHandle(transport->stopEvent);
	}
	return status;
}

BOOL transport_connect_rdp(rdpTransport* transport)
{
	/* RDP encryption */

	return TRUE;
}

long transport_bio_tsg_callback(BIO* bio, int mode, const char* argp, int argi, long argl, long ret)
{
<<<<<<< HEAD
	printf("transport_bio_tsg_callback: mode: %d argp: %p argi: %d argl: %d ret: %d\n",
			mode, argp, argi, argl, ret);

=======
>>>>>>> c44591d3
	return 1;
}

static int transport_bio_tsg_write(BIO* bio, const char* buf, int num)
{
	int status;
	rdpTsg* tsg;

<<<<<<< HEAD
	printf("transport_bio_tsg_write: %d\n", num);

	tsg = (rdpTsg*) bio->ptr;
	status = tsg_write(tsg, (BYTE*) buf, num);

	printf("tsg_write: %d\n", status);

=======
	tsg = (rdpTsg*) bio->ptr;
	status = tsg_write(tsg, (BYTE*) buf, num);

>>>>>>> c44591d3
	BIO_clear_retry_flags(bio);

	if (status <= 0)
	{
		BIO_set_retry_write(bio);
	}

	return num;
}

static int transport_bio_tsg_read(BIO* bio, char* buf, int size)
{
	int status;
	rdpTsg* tsg;

<<<<<<< HEAD
	printf("transport_bio_tsg_read: %d\n", size);

	tsg = (rdpTsg*) bio->ptr;
	status = tsg_read(bio->ptr, (BYTE*) buf, size);

	printf("tsg_read: %d\n", status);

=======
	tsg = (rdpTsg*) bio->ptr;
	status = tsg_read(bio->ptr, (BYTE*) buf, size);

>>>>>>> c44591d3
	BIO_clear_retry_flags(bio);

	if (status <= 0)
	{
		BIO_set_retry_read(bio);
	}

<<<<<<< HEAD
	return status;
=======
	return status > 0 ? status : -1;
>>>>>>> c44591d3
}

static int transport_bio_tsg_puts(BIO* bio, const char* str)
{
<<<<<<< HEAD
	printf("transport_bio_tsg_puts: %d\n", strlen(str));
=======
>>>>>>> c44591d3
	return 1;
}

static int transport_bio_tsg_gets(BIO* bio, char* str, int size)
{
<<<<<<< HEAD
	printf("transport_bio_tsg_gets: %d\n", size);
=======
>>>>>>> c44591d3
	return 1;
}

static long transport_bio_tsg_ctrl(BIO* bio, int cmd, long arg1, void* arg2)
{
<<<<<<< HEAD
	printf("transport_bio_tsg_ctrl: cmd: %d arg1: %d arg2: %p\n", cmd, arg1, arg2);
	return 1;
=======
	if(cmd == BIO_CTRL_FLUSH) {
		return 1;
	}
	return 0;
>>>>>>> c44591d3
}

static int transport_bio_tsg_new(BIO* bio)
{
<<<<<<< HEAD
	printf("transport_bio_tsg_new\n");

=======
>>>>>>> c44591d3
	bio->init = 1;
	bio->num = 0;
	bio->ptr = NULL;
	bio->flags = 0;

	return 1;
}

static int transport_bio_tsg_free(BIO* bio)
{
<<<<<<< HEAD
	printf("transport_bio_tsg_free\n");
=======
>>>>>>> c44591d3
	return 1;
}

#define BIO_TYPE_TSG	65

static BIO_METHOD transport_bio_tsg_methods =
{
	BIO_TYPE_TSG,
	"TSGateway",
	transport_bio_tsg_write,
	transport_bio_tsg_read,
	transport_bio_tsg_puts,
	transport_bio_tsg_gets,
	transport_bio_tsg_ctrl,
	transport_bio_tsg_new,
	transport_bio_tsg_free,
	NULL,
};

BIO_METHOD* BIO_s_tsg(void)
{
	return &transport_bio_tsg_methods;
}

BOOL transport_connect_tls(rdpTransport* transport)
{
	if (transport->layer == TRANSPORT_LAYER_TSG)
	{
<<<<<<< HEAD
		if (!transport->TlsIn)
			transport->TlsIn = tls_new(transport->settings);

		if (!transport->TlsOut)
			transport->TlsOut = transport->TlsIn;

		transport->TlsIn->methods = BIO_s_tsg();
		transport->TlsIn->tsg = (void*) transport->tsg;

		transport->layer = TRANSPORT_LAYER_TLS;

		if (tls_connect(transport->TlsIn) != TRUE)
=======
		transport->TsgTls = tls_new(transport->settings);

		transport->TsgTls->methods = BIO_s_tsg();
		transport->TsgTls->tsg = (void*) transport->tsg;

		transport->layer = TRANSPORT_LAYER_TSG_TLS;

		if (tls_connect(transport->TsgTls) != TRUE)
>>>>>>> c44591d3
		{
			if (!connectErrorCode)
				connectErrorCode = TLSCONNECTERROR;

<<<<<<< HEAD
			tls_free(transport->TlsIn);

			if (transport->TlsIn == transport->TlsOut)
				transport->TlsIn = transport->TlsOut = NULL;
			else
				transport->TlsIn = NULL;
=======
			tls_free(transport->TsgTls);

			transport->TsgTls = NULL;
>>>>>>> c44591d3

			return FALSE;
		}

		return TRUE;
	}

	if (transport->TlsIn == NULL)
		transport->TlsIn = tls_new(transport->settings);

	if (transport->TlsOut == NULL)
		transport->TlsOut = transport->TlsIn;

	transport->layer = TRANSPORT_LAYER_TLS;
	transport->TlsIn->sockfd = transport->TcpIn->sockfd;

	if (tls_connect(transport->TlsIn) != TRUE)
	{
		if (!connectErrorCode)
			connectErrorCode = TLSCONNECTERROR;

		tls_free(transport->TlsIn);

		if (transport->TlsIn == transport->TlsOut)
			transport->TlsIn = transport->TlsOut = NULL;
		else
			transport->TlsIn = NULL;

		return FALSE;
	}

	return TRUE;
}

BOOL transport_connect_nla(rdpTransport* transport)
{
	freerdp* instance;
	rdpSettings* settings;

	if (!transport_connect_tls(transport))
		return FALSE;

	/* Network Level Authentication */

	if (transport->settings->Authentication != TRUE)
		return TRUE;

	settings = transport->settings;
	instance = (freerdp*) settings->instance;

	if (transport->credssp == NULL)
		transport->credssp = credssp_new(instance, transport, settings);

	if (credssp_authenticate(transport->credssp) < 0)
	{
		if (!connectErrorCode)
			connectErrorCode = AUTHENTICATIONERROR;

		fprintf(stderr, "Authentication failure, check credentials.\n"
			"If credentials are valid, the NTLMSSP implementation may be to blame.\n");

		credssp_free(transport->credssp);
		transport->credssp = NULL;
		return FALSE;
	}

	credssp_free(transport->credssp);

	return TRUE;
}

BOOL transport_tsg_connect(rdpTransport* transport, const char* hostname, UINT16 port)
{
	rdpTsg* tsg = tsg_new(transport);

	tsg->transport = transport;
	transport->tsg = tsg;
	transport->SplitInputOutput = TRUE;

	if (transport->TlsIn == NULL)
		transport->TlsIn = tls_new(transport->settings);

	transport->TlsIn->sockfd = transport->TcpIn->sockfd;

	if (transport->TlsOut == NULL)
		transport->TlsOut = tls_new(transport->settings);

	transport->TlsOut->sockfd = transport->TcpOut->sockfd;

	if (tls_connect(transport->TlsIn) != TRUE)
		return FALSE;

	if (tls_connect(transport->TlsOut) != TRUE)
		return FALSE;

	if (!tsg_connect(tsg, hostname, port))
		return FALSE;

	return TRUE;
}

BOOL transport_connect(rdpTransport* transport, const char* hostname, UINT16 port)
{
	BOOL status = FALSE;
	rdpSettings* settings = transport->settings;

	transport->async = transport->settings->AsyncTransport;

	if (transport->async)
	{
		transport->stopEvent = CreateEvent(NULL, TRUE, FALSE, NULL);

		transport->thread = CreateThread(NULL, 0,
				(LPTHREAD_START_ROUTINE) transport_client_thread, transport, 0, NULL);
	}

	if (transport->settings->GatewayEnabled)
	{
		transport->layer = TRANSPORT_LAYER_TSG;
		transport->TcpOut = tcp_new(settings);

		status = tcp_connect(transport->TcpIn, settings->GatewayHostname, 443);

		if (status)
			status = tcp_connect(transport->TcpOut, settings->GatewayHostname, 443);

		if (status)
			status = transport_tsg_connect(transport, hostname, port);
	}
	else
	{
		status = tcp_connect(transport->TcpIn, hostname, port);

		transport->SplitInputOutput = FALSE;
		transport->TcpOut = transport->TcpIn;
	}

	return status;
}

BOOL transport_accept_rdp(rdpTransport* transport)
{
	/* RDP encryption */

	return TRUE;
}

BOOL transport_accept_tls(rdpTransport* transport)
{
	if (transport->TlsIn == NULL)
		transport->TlsIn = tls_new(transport->settings);

	if (transport->TlsOut == NULL)
		transport->TlsOut = transport->TlsIn;

	transport->layer = TRANSPORT_LAYER_TLS;
	transport->TlsIn->sockfd = transport->TcpIn->sockfd;

	if (tls_accept(transport->TlsIn, transport->settings->CertificateFile, transport->settings->PrivateKeyFile) != TRUE)
		return FALSE;

	return TRUE;
}

BOOL transport_accept_nla(rdpTransport* transport)
{
	freerdp* instance;
	rdpSettings* settings;

	if (transport->TlsIn == NULL)
		transport->TlsIn = tls_new(transport->settings);

	if (transport->TlsOut == NULL)
		transport->TlsOut = transport->TlsIn;

	transport->layer = TRANSPORT_LAYER_TLS;
	transport->TlsIn->sockfd = transport->TcpIn->sockfd;

	if (tls_accept(transport->TlsIn, transport->settings->CertificateFile, transport->settings->PrivateKeyFile) != TRUE)
		return FALSE;

	/* Network Level Authentication */

	if (transport->settings->Authentication != TRUE)
		return TRUE;

	settings = transport->settings;
	instance = (freerdp*) settings->instance;

	if (transport->credssp == NULL)
		transport->credssp = credssp_new(instance, transport, settings);

	if (credssp_authenticate(transport->credssp) < 0)
	{
		fprintf(stderr, "client authentication failure\n");
		credssp_free(transport->credssp);
		transport->credssp = NULL;
		return FALSE;
	}

	/* don't free credssp module yet, we need to copy the credentials from it first */

	return TRUE;
}

BOOL nla_verify_header(wStream* s)
{
	if ((s->pointer[0] == 0x30) && (s->pointer[1] & 0x80))
		return TRUE;

	return FALSE;
}

UINT32 nla_read_header(wStream* s)
{
	UINT32 length = 0;

	if (s->pointer[1] & 0x80)
	{
		if ((s->pointer[1] & ~(0x80)) == 1)
		{
			length = s->pointer[2];
			length += 3;
			Stream_Seek(s, 3);
		}
		else if ((s->pointer[1] & ~(0x80)) == 2)
		{
			length = (s->pointer[2] << 8) | s->pointer[3];
			length += 4;
			Stream_Seek(s, 4);
		}
		else
		{
			fprintf(stderr, "Error reading TSRequest!\n");
		}
	}
	else
	{
		length = s->pointer[1];
		length += 2;
		Stream_Seek(s, 2);
	}

	return length;
}

UINT32 nla_header_length(wStream* s)
{
	UINT32 length = 0;

	if (s->pointer[1] & 0x80)
	{
		if ((s->pointer[1] & ~(0x80)) == 1)
			length = 3;
		else if ((s->pointer[1] & ~(0x80)) == 2)
			length = 4;
		else
			fprintf(stderr, "Error reading TSRequest!\n");
	}
	else
	{
		length = 2;
	}

	return length;
}

int transport_read_layer(rdpTransport* transport, UINT8* data, int bytes)
{
	int read = 0;
	int status = -1;

	while (read < bytes)
	{
		if (transport->layer == TRANSPORT_LAYER_TLS)
			status = tls_read(transport->TlsIn, data + read, bytes - read);
		else if (transport->layer == TRANSPORT_LAYER_TCP)
			status = tcp_read(transport->TcpIn, data + read, bytes - read);
		else if (transport->layer == TRANSPORT_LAYER_TSG)
			status = tsg_read(transport->tsg, data + read, bytes - read);
		else if (transport->layer == TRANSPORT_LAYER_TSG_TLS) {
			status = tls_read(transport->TsgTls, data + read, bytes - read);
		}

		/* blocking means that we can't continue until this is read */

		if (!transport->blocking)
			return status;

		if (status < 0)
			return status;

		read += status;

		if (status == 0)
		{
			/*
			 * instead of sleeping, we should wait timeout on the
			 * socket but this only happens on initial connection
			 */
			USleep(transport->SleepInterval);
		}
	}

	return read;
}

int transport_read(rdpTransport* transport, wStream* s)
{
	int status;
	int pduLength;
	int streamPosition;
	int transport_status;

	pduLength = 0;
	transport_status = 0;

	/* first check if we have header */
	streamPosition = Stream_GetPosition(s);

	if (streamPosition < 4)
	{
		status = transport_read_layer(transport, Stream_Buffer(s) + streamPosition, 4 - streamPosition);

		if (status < 0)
			return status;

		transport_status += status;

		if ((status + streamPosition) < 4)
			return transport_status;

		streamPosition += status;
	}

	/* if header is present, read in exactly one PDU */
	if (s->buffer[0] == 0x03)
	{
		/* TPKT header */

		pduLength = (s->buffer[2] << 8) | s->buffer[3];
	}
	else if (s->buffer[0] == 0x30)
	{
		/* TSRequest (NLA) */

		if (s->buffer[1] & 0x80)
		{
			if ((s->buffer[1] & ~(0x80)) == 1)
			{
				pduLength = s->buffer[2];
				pduLength += 3;
			}
			else if ((s->buffer[1] & ~(0x80)) == 2)
			{
				pduLength = (s->buffer[2] << 8) | s->buffer[3];
				pduLength += 4;
			}
			else
			{
				fprintf(stderr, "Error reading TSRequest!\n");
			}
		}
		else
		{
			pduLength = s->buffer[1];
			pduLength += 2;
		}
	}
	else
	{
		/* Fast-Path Header */

		if (s->buffer[1] & 0x80)
			pduLength = ((s->buffer[1] & 0x7F) << 8) | s->buffer[2];
		else
			pduLength = s->buffer[1];
	}

	status = transport_read_layer(transport, Stream_Buffer(s) + streamPosition, pduLength - streamPosition);

	if (status < 0)
		return status;

	transport_status += status;

#ifdef WITH_DEBUG_TRANSPORT
	/* dump when whole PDU is read */
	if (streamPosition + status >= pduLength)
	{
		fprintf(stderr, "Local < Remote\n");
		winpr_HexDump(Stream_Buffer(s), pduLength);
	}
#endif

	if (streamPosition + status >= pduLength)
	{
		WLog_Packet(transport->log, WLOG_TRACE, Stream_Buffer(s), pduLength, WLOG_PACKET_INBOUND);
	}

	return transport_status;
}

static int transport_read_nonblocking(rdpTransport* transport)
{
	int status;

	status = transport_read(transport, transport->ReceiveBuffer);

	if (status <= 0)
		return status;

	Stream_Seek(transport->ReceiveBuffer, status);

	return status;
}

int transport_write(rdpTransport* transport, wStream* s)
{
	int length;
	int status = -1;

	WaitForSingleObject(transport->WriteMutex, INFINITE);

	length = Stream_GetPosition(s);
	Stream_SetPosition(s, 0);

#ifdef WITH_DEBUG_TRANSPORT
	if (length > 0)
	{
		fprintf(stderr, "Local > Remote\n");
		winpr_HexDump(Stream_Buffer(s), length);
	}
#endif

	if (length > 0)
	{
		WLog_Packet(transport->log, WLOG_TRACE, Stream_Buffer(s), length, WLOG_PACKET_OUTBOUND);
	}

	while (length > 0)
	{
		if (transport->layer == TRANSPORT_LAYER_TLS)
			status = tls_write(transport->TlsOut, Stream_Pointer(s), length);
		else if (transport->layer == TRANSPORT_LAYER_TCP)
			status = tcp_write(transport->TcpOut, Stream_Pointer(s), length);
		else if (transport->layer == TRANSPORT_LAYER_TSG)
			status = tsg_write(transport->tsg, Stream_Pointer(s), length);
		else if (transport->layer == TRANSPORT_LAYER_TSG_TLS)
			status = tls_write(transport->TsgTls, Stream_Pointer(s), length);

		if (status < 0)
			break; /* error occurred */

		if (status == 0)
		{
			/* when sending is blocked in nonblocking mode, the receiving buffer should be checked */
			if (!transport->blocking)
			{
				/* and in case we do have buffered some data, we set the event so next loop will get it */
				if (transport_read_nonblocking(transport) > 0)
					SetEvent(transport->ReceiveEvent);
			}

			if (transport->layer == TRANSPORT_LAYER_TLS)
				tls_wait_write(transport->TlsOut);
			else if (transport->layer == TRANSPORT_LAYER_TCP)
				tcp_wait_write(transport->TcpOut);
			else if (transport->layer == TRANSPORT_LAYER_TSG_TLS)
				tls_wait_write(transport->TsgTls);
			else
				USleep(transport->SleepInterval);
		}

		length -= status;
		Stream_Seek(s, status);
	}

	if (status < 0)
	{
		/* A write error indicates that the peer has dropped the connection */
		transport->layer = TRANSPORT_LAYER_CLOSED;
	}

	if (s->pool)
		Stream_Release(s);

	ReleaseMutex(transport->WriteMutex);

	return status;
}


void transport_get_fds(rdpTransport* transport, void** rfds, int* rcount)
{
	void* pfd;

#ifdef _WIN32
	rfds[*rcount] = transport->TcpIn->wsa_event;
	(*rcount)++;

	if (transport->SplitInputOutput)
	{
		rfds[*rcount] = transport->TcpOut->wsa_event;
		(*rcount)++;
	}
#else
	rfds[*rcount] = (void*)(long)(transport->TcpIn->sockfd);
	(*rcount)++;

	if (transport->SplitInputOutput)
	{
		rfds[*rcount] = (void*)(long)(transport->TcpOut->sockfd);
		(*rcount)++;
	}
#endif

	pfd = GetEventWaitObject(transport->ReceiveEvent);

	if (pfd)
	{
		rfds[*rcount] = pfd;
		(*rcount)++;
	}

	if (transport->GatewayEvent)
	{
		pfd = GetEventWaitObject(transport->GatewayEvent);

		if (pfd)
		{
			rfds[*rcount] = pfd;
			(*rcount)++;
		}
	}
}

void transport_get_read_handles(rdpTransport* transport, HANDLE* events, DWORD* count)
{
	events[*count] = tcp_get_event_handle(transport->TcpIn);
	(*count)++;

	if (transport->SplitInputOutput)
	{
		events[*count] = tcp_get_event_handle(transport->TcpOut);
		(*count)++;
	}

	if (transport->ReceiveEvent)
	{
		events[*count] = transport->ReceiveEvent;
		(*count)++;
	}

	if (transport->GatewayEvent)
	{
		events[*count] = transport->GatewayEvent;
		(*count)++;
	}
}

int transport_check_fds(rdpTransport** ptransport)
{
	int pos;
	int status;
	UINT16 length;
	int recv_status;
	wStream* received;
	rdpTransport* transport = *ptransport;

#ifdef _WIN32
	WSAResetEvent(transport->TcpIn->wsa_event);
#endif
	ResetEvent(transport->ReceiveEvent);

	status = transport_read_nonblocking(transport);

	if (status < 0)
		return status;

	while ((pos = Stream_GetPosition(transport->ReceiveBuffer)) > 0)
	{
		Stream_SetPosition(transport->ReceiveBuffer, 0);

		if (tpkt_verify_header(transport->ReceiveBuffer)) /* TPKT */
		{
			/* Ensure the TPKT header is available. */
			if (pos <= 4)
			{
				Stream_SetPosition(transport->ReceiveBuffer, pos);
				return 0;
			}

			length = tpkt_read_header(transport->ReceiveBuffer);
		}
		else if (nla_verify_header(transport->ReceiveBuffer))
		{
			/* TSRequest */

			/* Ensure the TSRequest header is available. */
			if (pos <= 4)
			{
				Stream_SetPosition(transport->ReceiveBuffer, pos);
				return 0;
			}

			/* TSRequest header can be 2, 3 or 4 bytes long */
			length = nla_header_length(transport->ReceiveBuffer);

			if (pos < length)
			{
				Stream_SetPosition(transport->ReceiveBuffer, pos);
				return 0;
			}

			length = nla_read_header(transport->ReceiveBuffer);
		}
		else /* Fast Path */
		{
			/* Ensure the Fast Path header is available. */
			if (pos <= 2)
			{
				Stream_SetPosition(transport->ReceiveBuffer, pos);
				return 0;
			}

			/* Fastpath header can be two or three bytes long. */
			length = fastpath_header_length(transport->ReceiveBuffer);

			if (pos < length)
			{
				Stream_SetPosition(transport->ReceiveBuffer, pos);
				return 0;
			}

			length = fastpath_read_header(NULL, transport->ReceiveBuffer);
		}

		if (length == 0)
		{
			fprintf(stderr, "transport_check_fds: protocol error, not a TPKT or Fast Path header.\n");
			winpr_HexDump(Stream_Buffer(transport->ReceiveBuffer), pos);
			return -1;
		}

		if (pos < length)
		{
			Stream_SetPosition(transport->ReceiveBuffer, pos);
			return 0; /* Packet is not yet completely received. */
		}

		received = transport->ReceiveBuffer;
		transport->ReceiveBuffer = StreamPool_Take(transport->ReceivePool, 0);

		Stream_SetPosition(received, length);
		Stream_SealLength(received);
		Stream_SetPosition(received, 0);

		recv_status = transport->ReceiveCallback(transport, received, transport->ReceiveExtra);

		if (transport == *ptransport)
			/* transport might now have been freed by rdp_client_redirect and a new rdp->transport created */
			/* so only release if still valid */
			Stream_Release(received);
			

		if (recv_status < 0)
			status = -1;

		if (status < 0)
			return status;

		/* transport might now have been freed by rdp_client_redirect and a new rdp->transport created */
		transport = *ptransport;
	}

	return 0;
}

BOOL transport_set_blocking_mode(rdpTransport* transport, BOOL blocking)
{
	BOOL status;

	status = TRUE;
	transport->blocking = blocking;

	if (transport->SplitInputOutput)
	{
		status &= tcp_set_blocking_mode(transport->TcpIn, blocking);
		status &= tcp_set_blocking_mode(transport->TcpOut, blocking);
	}
	else
	{
		status &= tcp_set_blocking_mode(transport->TcpIn, blocking);
	}

	if (transport->layer == TRANSPORT_LAYER_TSG || transport->layer == TRANSPORT_LAYER_TSG_TLS)
	{
		tsg_set_blocking_mode(transport->tsg, blocking);
	}

	return status;
}

static void* transport_client_thread(void* arg)
{
	DWORD status;
	DWORD nCount;
	HANDLE events[32];
	freerdp* instance;
	rdpContext* context;
	rdpTransport* transport;

	transport = (rdpTransport*) arg;
	assert(NULL != transport);
	assert(NULL != transport->settings);
	
	instance = (freerdp*) transport->settings->instance;
	assert(NULL != instance);
	
	context = instance->context;
	assert(NULL != instance->context);

	while (1)
	{
		nCount = 0;
		events[nCount++] = transport->stopEvent;
		events[nCount] = transport->connectedEvent;

		status = WaitForMultipleObjects(nCount + 1, events, FALSE, INFINITE);

		if (status == WAIT_OBJECT_0)
			break;

		transport_get_read_handles(transport, (HANDLE*) &events, &nCount);

		status = WaitForMultipleObjects(nCount, events, FALSE, INFINITE);

		if (status == WAIT_OBJECT_0)
			break;

		if (!freerdp_check_fds(instance))
			break;
	}

	ExitThread(0);

	return NULL;
}

rdpTransport* transport_new(rdpSettings* settings)
{
	rdpTransport* transport;

	transport = (rdpTransport*) malloc(sizeof(rdpTransport));

	if (transport)
	{
		ZeroMemory(transport, sizeof(rdpTransport));

		WLog_Init();
		transport->log = WLog_Get("com.freerdp.core.transport");

		transport->TcpIn = tcp_new(settings);

		transport->settings = settings;

		/* a small 0.1ms delay when transport is blocking. */
		transport->SleepInterval = 100;

		transport->ReceivePool = StreamPool_New(TRUE, BUFFER_SIZE);

		/* receive buffer for non-blocking read. */
		transport->ReceiveBuffer = StreamPool_Take(transport->ReceivePool, 0);
		transport->ReceiveEvent = CreateEvent(NULL, TRUE, FALSE, NULL);

		transport->connectedEvent = CreateEvent(NULL, TRUE, FALSE, NULL);

		transport->blocking = TRUE;

		transport->ReadMutex = CreateMutex(NULL, FALSE, NULL);
		transport->WriteMutex = CreateMutex(NULL, FALSE, NULL);

		transport->layer = TRANSPORT_LAYER_TCP;
	}

	return transport;
}

void transport_free(rdpTransport* transport)
{
	if (transport)
	{
		SetEvent(transport->stopEvent);
        
		if (transport->ReceiveBuffer)
			Stream_Release(transport->ReceiveBuffer);

		StreamPool_Free(transport->ReceivePool);

		CloseHandle(transport->ReceiveEvent);
		CloseHandle(transport->connectedEvent);

		if (transport->TlsIn)
			tls_free(transport->TlsIn);

		if (transport->TlsOut != transport->TlsIn)
			tls_free(transport->TlsOut);

		tcp_free(transport->TcpIn);

		if (transport->TcpOut != transport->TcpIn)
			tcp_free(transport->TcpOut);

		tsg_free(transport->tsg);

		CloseHandle(transport->ReadMutex);
		CloseHandle(transport->WriteMutex);

		free(transport);
	}
}<|MERGE_RESOLUTION|>--- conflicted
+++ resolved
@@ -106,12 +106,6 @@
 
 long transport_bio_tsg_callback(BIO* bio, int mode, const char* argp, int argi, long argl, long ret)
 {
-<<<<<<< HEAD
-	printf("transport_bio_tsg_callback: mode: %d argp: %p argi: %d argl: %d ret: %d\n",
-			mode, argp, argi, argl, ret);
-
-=======
->>>>>>> c44591d3
 	return 1;
 }
 
@@ -120,19 +114,9 @@
 	int status;
 	rdpTsg* tsg;
 
-<<<<<<< HEAD
-	printf("transport_bio_tsg_write: %d\n", num);
-
 	tsg = (rdpTsg*) bio->ptr;
 	status = tsg_write(tsg, (BYTE*) buf, num);
 
-	printf("tsg_write: %d\n", status);
-
-=======
-	tsg = (rdpTsg*) bio->ptr;
-	status = tsg_write(tsg, (BYTE*) buf, num);
-
->>>>>>> c44591d3
 	BIO_clear_retry_flags(bio);
 
 	if (status <= 0)
@@ -148,19 +132,9 @@
 	int status;
 	rdpTsg* tsg;
 
-<<<<<<< HEAD
-	printf("transport_bio_tsg_read: %d\n", size);
-
 	tsg = (rdpTsg*) bio->ptr;
 	status = tsg_read(bio->ptr, (BYTE*) buf, size);
 
-	printf("tsg_read: %d\n", status);
-
-=======
-	tsg = (rdpTsg*) bio->ptr;
-	status = tsg_read(bio->ptr, (BYTE*) buf, size);
-
->>>>>>> c44591d3
 	BIO_clear_retry_flags(bio);
 
 	if (status <= 0)
@@ -168,51 +142,31 @@
 		BIO_set_retry_read(bio);
 	}
 
-<<<<<<< HEAD
-	return status;
-=======
 	return status > 0 ? status : -1;
->>>>>>> c44591d3
 }
 
 static int transport_bio_tsg_puts(BIO* bio, const char* str)
 {
-<<<<<<< HEAD
-	printf("transport_bio_tsg_puts: %d\n", strlen(str));
-=======
->>>>>>> c44591d3
 	return 1;
 }
 
 static int transport_bio_tsg_gets(BIO* bio, char* str, int size)
 {
-<<<<<<< HEAD
-	printf("transport_bio_tsg_gets: %d\n", size);
-=======
->>>>>>> c44591d3
 	return 1;
 }
 
 static long transport_bio_tsg_ctrl(BIO* bio, int cmd, long arg1, void* arg2)
 {
-<<<<<<< HEAD
-	printf("transport_bio_tsg_ctrl: cmd: %d arg1: %d arg2: %p\n", cmd, arg1, arg2);
-	return 1;
-=======
-	if(cmd == BIO_CTRL_FLUSH) {
+	if (cmd == BIO_CTRL_FLUSH)
+	{
 		return 1;
 	}
+
 	return 0;
->>>>>>> c44591d3
 }
 
 static int transport_bio_tsg_new(BIO* bio)
 {
-<<<<<<< HEAD
-	printf("transport_bio_tsg_new\n");
-
-=======
->>>>>>> c44591d3
 	bio->init = 1;
 	bio->num = 0;
 	bio->ptr = NULL;
@@ -223,10 +177,6 @@
 
 static int transport_bio_tsg_free(BIO* bio)
 {
-<<<<<<< HEAD
-	printf("transport_bio_tsg_free\n");
-=======
->>>>>>> c44591d3
 	return 1;
 }
 
@@ -255,20 +205,6 @@
 {
 	if (transport->layer == TRANSPORT_LAYER_TSG)
 	{
-<<<<<<< HEAD
-		if (!transport->TlsIn)
-			transport->TlsIn = tls_new(transport->settings);
-
-		if (!transport->TlsOut)
-			transport->TlsOut = transport->TlsIn;
-
-		transport->TlsIn->methods = BIO_s_tsg();
-		transport->TlsIn->tsg = (void*) transport->tsg;
-
-		transport->layer = TRANSPORT_LAYER_TLS;
-
-		if (tls_connect(transport->TlsIn) != TRUE)
-=======
 		transport->TsgTls = tls_new(transport->settings);
 
 		transport->TsgTls->methods = BIO_s_tsg();
@@ -277,23 +213,13 @@
 		transport->layer = TRANSPORT_LAYER_TSG_TLS;
 
 		if (tls_connect(transport->TsgTls) != TRUE)
->>>>>>> c44591d3
 		{
 			if (!connectErrorCode)
 				connectErrorCode = TLSCONNECTERROR;
 
-<<<<<<< HEAD
-			tls_free(transport->TlsIn);
-
-			if (transport->TlsIn == transport->TlsOut)
-				transport->TlsIn = transport->TlsOut = NULL;
-			else
-				transport->TlsIn = NULL;
-=======
 			tls_free(transport->TsgTls);
 
 			transport->TsgTls = NULL;
->>>>>>> c44591d3
 
 			return FALSE;
 		}
