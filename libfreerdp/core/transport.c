/**
 * FreeRDP: A Remote Desktop Protocol Implementation
 * Network Transport Layer
 *
 * Copyright 2011 Vic Lee
 *
 * Licensed under the Apache License, Version 2.0 (the "License");
 * you may not use this file except in compliance with the License.
 * You may obtain a copy of the License at
 *
 *     http://www.apache.org/licenses/LICENSE-2.0
 *
 * Unless required by applicable law or agreed to in writing, software
 * distributed under the License is distributed on an "AS IS" BASIS,
 * WITHOUT WARRANTIES OR CONDITIONS OF ANY KIND, either express or implied.
 * See the License for the specific language governing permissions and
 * limitations under the License.
 */

#ifdef HAVE_CONFIG_H
#include "config.h"
#endif

#include <assert.h>
#include <stdio.h>
#include <stdlib.h>
#include <string.h>

#include <winpr/crt.h>
#include <winpr/synch.h>
#include <winpr/print.h>
#include <winpr/stream.h>

#include <freerdp/log.h>
#include <freerdp/error.h>
#include <freerdp/utils/tcp.h>
#include <freerdp/utils/ringbuffer.h>

#include <openssl/bio.h>
#include <time.h>
#include <errno.h>
#include <fcntl.h>

#ifndef _WIN32
#include <netdb.h>
#include <sys/socket.h>
#endif /* _WIN32 */

#ifdef HAVE_VALGRIND_MEMCHECK_H
#include <valgrind/memcheck.h>
#endif

#include "tpkt.h"
#include "fastpath.h"
#include "transport.h"
#include "rdp.h"

#define TAG FREERDP_TAG("core")

#define BUFFER_SIZE 16384

static void* transport_client_thread(void* arg);

wStream* transport_send_stream_init(rdpTransport* transport, int size)
{
	wStream* s;
	s = StreamPool_Take(transport->ReceivePool, size);
	Stream_EnsureCapacity(s, size);
	Stream_SetPosition(s, 0);
	return s;
}

void transport_attach(rdpTransport* transport, int sockfd)
{
	tcp_attach(transport->TcpIn, sockfd);
	transport->SplitInputOutput = FALSE;
	transport->TcpOut = transport->TcpIn;
	transport->frontBio = transport->TcpIn->bufferedBio;
}

void transport_stop(rdpTransport* transport)
{
	if (transport->async)
	{
		if (transport->stopEvent)
		{
			SetEvent(transport->stopEvent);
			WaitForSingleObject(transport->thread, INFINITE);
			CloseHandle(transport->thread);
			CloseHandle(transport->stopEvent);
			transport->thread = NULL;
			transport->stopEvent = NULL;
		}
	}
}

BOOL transport_disconnect(rdpTransport* transport)
{
	BOOL status = TRUE;

	if (!transport)
		return FALSE;

	transport_stop(transport);
	BIO_free_all(transport->frontBio);
	transport->frontBio = 0;
	return status;
}

BOOL transport_connect_rdp(rdpTransport* transport)
{
	/* RDP encryption */
	return TRUE;
}

long transport_bio_tsg_callback(BIO* bio, int mode, const char* argp, int argi, long argl, long ret)
{
	return 1;
}

static int transport_bio_tsg_write(BIO* bio, const char* buf, int num)
{
	int status;
	rdpTsg* tsg;
	tsg = (rdpTsg*) bio->ptr;
	BIO_clear_flags(bio, BIO_FLAGS_WRITE);
	status = tsg_write(tsg, (BYTE*) buf, num);

	if (status < 0)
	{
		BIO_clear_flags(bio, BIO_FLAGS_SHOULD_RETRY);
	}
	else
	{
		BIO_set_flags(bio, BIO_FLAGS_WRITE);
	}

	return status >= 0 ? status : -1;
}

static int transport_bio_tsg_read(BIO* bio, char* buf, int size)
{
	int status;
	rdpTsg* tsg;
	tsg = (rdpTsg*) bio->ptr;
	BIO_clear_flags(bio, BIO_FLAGS_READ);
	status = tsg_read(bio->ptr, (BYTE*) buf, size);

	if (status < 0)
	{
		BIO_clear_flags(bio, BIO_FLAGS_SHOULD_RETRY);
	}
	else
	{
		BIO_set_flags(bio, BIO_FLAGS_READ);
	}

	return status >= 0 ? status : -1;
}

static int transport_bio_tsg_puts(BIO* bio, const char* str)
{
	return 1;
}

static int transport_bio_tsg_gets(BIO* bio, char* str, int size)
{
	return 1;
}

static long transport_bio_tsg_ctrl(BIO* bio, int cmd, long arg1, void* arg2)
{
	if (cmd == BIO_CTRL_FLUSH)
	{
		return 1;
	}

	return 0;
}

static int transport_bio_tsg_new(BIO* bio)
{
	bio->init = 1;
	bio->num = 0;
	bio->ptr = NULL;
	bio->flags = BIO_FLAGS_SHOULD_RETRY;
	return 1;
}

static int transport_bio_tsg_free(BIO* bio)
{
	return 1;
}

#define BIO_TYPE_TSG	65

static BIO_METHOD transport_bio_tsg_methods =
{
	BIO_TYPE_TSG,
	"TSGateway",
	transport_bio_tsg_write,
	transport_bio_tsg_read,
	transport_bio_tsg_puts,
	transport_bio_tsg_gets,
	transport_bio_tsg_ctrl,
	transport_bio_tsg_new,
	transport_bio_tsg_free,
	NULL,
};

BIO_METHOD* BIO_s_tsg(void)
{
	return &transport_bio_tsg_methods;
}

BOOL transport_connect_tls(rdpTransport* transport)
{
	rdpSettings* settings = transport->settings;
	rdpTls* targetTls;
	BIO* targetBio;
	int tls_status;
	freerdp* instance;
	rdpContext* context;
	instance = (freerdp*) transport->settings->instance;
	context = instance->context;

	if (transport->layer == TRANSPORT_LAYER_TSG)
	{
		transport->TsgTls = tls_new(transport->settings);
		transport->layer = TRANSPORT_LAYER_TSG_TLS;
		targetTls = transport->TsgTls;
		targetBio = transport->frontBio;
	}
	else
	{
		if (!transport->TlsIn)
			transport->TlsIn = tls_new(settings);

		if (!transport->TlsOut)
			transport->TlsOut = transport->TlsIn;

		targetTls = transport->TlsIn;
		targetBio = transport->TcpIn->bufferedBio;
		transport->layer = TRANSPORT_LAYER_TLS;
	}

	targetTls->hostname = settings->ServerHostname;
	targetTls->port = settings->ServerPort;

	if (targetTls->port == 0)
		targetTls->port = 3389;

	targetTls->isGatewayTransport = FALSE;
	tls_status = tls_connect(targetTls, targetBio);

	if (tls_status < 1)
	{
		if (tls_status < 0)
		{
			if (!connectErrorCode)
				connectErrorCode = TLSCONNECTERROR;

			if (!freerdp_get_last_error(context))
				freerdp_set_last_error(context, FREERDP_ERROR_TLS_CONNECT_FAILED);
		}
		else
		{
			if (!freerdp_get_last_error(context))
				freerdp_set_last_error(context, FREERDP_ERROR_CONNECT_CANCELLED);
		}

		return FALSE;
	}

	transport->frontBio = targetTls->bio;

	if (!transport->frontBio)
	{
		DEBUG_WARN("%s: unable to prepend a filtering TLS bio", __FUNCTION__);
		return FALSE;
	}

	return TRUE;
}

BOOL transport_connect_nla(rdpTransport* transport)
{
	freerdp* instance;
	rdpSettings* settings;
	rdpCredssp* credSsp;
	settings = transport->settings;
	instance = (freerdp*) settings->instance;

	if (!transport_connect_tls(transport))
		return FALSE;

	/* Network Level Authentication */

	if (!settings->Authentication)
		return TRUE;

	if (!transport->credssp)
	{
		transport->credssp = credssp_new(instance, transport, settings);

		if (!transport->credssp)
			return FALSE;

		transport_set_nla_mode(transport, TRUE);

		if (settings->AuthenticationServiceClass)
		{
			transport->credssp->ServicePrincipalName =
				credssp_make_spn(settings->AuthenticationServiceClass, settings->ServerHostname);

			if (!transport->credssp->ServicePrincipalName)
				return FALSE;
		}
	}

	credSsp = transport->credssp;

	if (credssp_authenticate(credSsp) < 0)
	{
		if (!connectErrorCode)
			connectErrorCode = AUTHENTICATIONERROR;

		if (!freerdp_get_last_error(instance->context))
		{
			freerdp_set_last_error(instance->context, FREERDP_ERROR_AUTHENTICATION_FAILED);
		}

		DEBUG_WARN("Authentication failure, check credentials.\n"
				   "If credentials are valid, the NTLMSSP implementation may be to blame.\n");
		transport_set_nla_mode(transport, FALSE);
		credssp_free(credSsp);
		transport->credssp = NULL;
		return FALSE;
	}

	transport_set_nla_mode(transport, FALSE);
	credssp_free(credSsp);
	transport->credssp = NULL;
	return TRUE;
}

BOOL transport_tsg_connect(rdpTransport* transport, const char* hostname, UINT16 port)
{
	rdpTsg* tsg;
	int tls_status;
	freerdp* instance;
	rdpContext* context;
	rdpSettings* settings = transport->settings;
	instance = (freerdp*) transport->settings->instance;
	context = instance->context;
	tsg = tsg_new(transport);

	if (!tsg)
		return FALSE;

	tsg->transport = transport;
	transport->tsg = tsg;
	transport->SplitInputOutput = TRUE;

	if (!transport->TlsIn)
	{
		transport->TlsIn = tls_new(settings);

		if (!transport->TlsIn)
			return FALSE;
	}

	if (!transport->TlsOut)
	{
		transport->TlsOut = tls_new(settings);

		if (!transport->TlsOut)
			return FALSE;
	}

	/* put a decent default value for gateway port */
	if (!settings->GatewayPort)
		settings->GatewayPort = 443;

	transport->TlsIn->hostname = transport->TlsOut->hostname = settings->GatewayHostname;
	transport->TlsIn->port = transport->TlsOut->port = settings->GatewayPort;
	transport->TlsIn->isGatewayTransport = TRUE;
	tls_status = tls_connect(transport->TlsIn, transport->TcpIn->bufferedBio);

	if (tls_status < 1)
	{
		if (tls_status < 0)
		{
			if (!freerdp_get_last_error(context))
				freerdp_set_last_error(context, FREERDP_ERROR_TLS_CONNECT_FAILED);
		}
		else
		{
			if (!freerdp_get_last_error(context))
				freerdp_set_last_error(context, FREERDP_ERROR_CONNECT_CANCELLED);
		}

		return FALSE;
	}

	transport->TlsOut->isGatewayTransport = TRUE;
	tls_status = tls_connect(transport->TlsOut, transport->TcpOut->bufferedBio);

	if (tls_status < 1)
	{
		if (tls_status < 0)
		{
			if (!freerdp_get_last_error(context))
				freerdp_set_last_error(context, FREERDP_ERROR_TLS_CONNECT_FAILED);
		}
		else
		{
			if (!freerdp_get_last_error(context))
				freerdp_set_last_error(context, FREERDP_ERROR_CONNECT_CANCELLED);
		}

		return FALSE;
	}

	if (!tsg_connect(tsg, hostname, port))
		return FALSE;

	transport->frontBio = BIO_new(BIO_s_tsg());
	transport->frontBio->ptr = tsg;
	return TRUE;
}

BOOL transport_connect(rdpTransport* transport, const char* hostname, UINT16 port, int timeout)
{
	BOOL status = FALSE;
	rdpSettings* settings = transport->settings;
	transport->async = settings->AsyncTransport;

	if (transport->GatewayEnabled)
	{
		transport->layer = TRANSPORT_LAYER_TSG;
		transport->SplitInputOutput = TRUE;
		transport->TcpOut = tcp_new(settings);

		if (!tcp_connect(transport->TcpIn, settings->GatewayHostname, settings->GatewayPort, timeout) ||
				!tcp_set_blocking_mode(transport->TcpIn, FALSE))
			return FALSE;

		if (!tcp_connect(transport->TcpOut, settings->GatewayHostname, settings->GatewayPort, timeout) ||
				!tcp_set_blocking_mode(transport->TcpOut, FALSE))
			return FALSE;

		if (!transport_tsg_connect(transport, hostname, port))
			return FALSE;

		status = TRUE;
	}
	else
	{
		status = tcp_connect(transport->TcpIn, hostname, port, timeout);
		transport->SplitInputOutput = FALSE;
		transport->TcpOut = transport->TcpIn;
		transport->frontBio = transport->TcpIn->bufferedBio;
	}

	if (status)
	{
		if (transport->async)
		{
			transport->stopEvent = CreateEvent(NULL, TRUE, FALSE, NULL);
			transport->thread = CreateThread(NULL, 0,
											 (LPTHREAD_START_ROUTINE) transport_client_thread, transport, 0, NULL);
		}
	}

	return status;
}

BOOL transport_accept_rdp(rdpTransport* transport)
{
	/* RDP encryption */
	return TRUE;
}

BOOL transport_accept_tls(rdpTransport* transport)
{
	if (!transport->TlsIn)
		transport->TlsIn = tls_new(transport->settings);

	if (!transport->TlsOut)
		transport->TlsOut = transport->TlsIn;

	transport->layer = TRANSPORT_LAYER_TLS;

	if (!tls_accept(transport->TlsIn, transport->TcpIn->bufferedBio, transport->settings->CertificateFile, transport->settings->PrivateKeyFile))
		return FALSE;

	transport->frontBio = transport->TlsIn->bio;
	return TRUE;
}

BOOL transport_accept_nla(rdpTransport* transport)
{
	freerdp* instance;
	rdpSettings* settings;
	settings = transport->settings;
	instance = (freerdp*) settings->instance;

	if (!transport->TlsIn)
		transport->TlsIn = tls_new(transport->settings);

	if (!transport->TlsOut)
		transport->TlsOut = transport->TlsIn;

	transport->layer = TRANSPORT_LAYER_TLS;

	if (!tls_accept(transport->TlsIn, transport->TcpIn->bufferedBio, settings->CertificateFile, settings->PrivateKeyFile))
		return FALSE;

	transport->frontBio = transport->TlsIn->bio;

	/* Network Level Authentication */

	if (!settings->Authentication)
		return TRUE;

	if (!transport->credssp)
	{
		transport->credssp = credssp_new(instance, transport, settings);
		transport_set_nla_mode(transport, TRUE);
	}

	if (credssp_authenticate(transport->credssp) < 0)
	{
		DEBUG_WARN("client authentication failure\n");
		transport_set_nla_mode(transport, FALSE);
		credssp_free(transport->credssp);
		transport->credssp = NULL;
		tls_set_alert_code(transport->TlsIn, TLS_ALERT_LEVEL_FATAL, TLS_ALERT_DESCRIPTION_ACCESS_DENIED);
		return FALSE;
	}

	/* don't free credssp module yet, we need to copy the credentials from it first */
	transport_set_nla_mode(transport, FALSE);
	return TRUE;
}

static int transport_wait_for_read(rdpTransport* transport)
{
	rdpTcp* tcpIn = transport->TcpIn;

	if (tcpIn->readBlocked)
	{
		return tcp_wait_read(tcpIn, 10);
	}
	else if (tcpIn->writeBlocked)
	{
		return tcp_wait_write(tcpIn, 10);
	}

	USleep(1000);
	return 0;
}

static int transport_wait_for_write(rdpTransport* transport)
{
	rdpTcp* tcpOut;
	tcpOut = transport->SplitInputOutput ? transport->TcpOut : transport->TcpIn;

	if (tcpOut->writeBlocked)
	{
		return tcp_wait_write(tcpOut, 10);
	}
	else if (tcpOut->readBlocked)
	{
		return tcp_wait_read(tcpOut, 10);
	}

	USleep(1000);
	return 0;
}

int transport_read_layer(rdpTransport* transport, BYTE* data, int bytes)
{
	int read = 0;
	int status = -1;

	if (!transport->frontBio)
	{
		transport->layer = TRANSPORT_LAYER_CLOSED;
		return -1;
	}

	while (read < bytes)
	{
		status = BIO_read(transport->frontBio, data + read, bytes - read);

		if (status <= 0)
		{
			if (!transport->frontBio || !BIO_should_retry(transport->frontBio))
			{
				/* something unexpected happened, let's close */
				transport->layer = TRANSPORT_LAYER_CLOSED;
				return -1;
			}

			/* non blocking will survive a partial read */
			if (!transport->blocking)
				return read;

			/* blocking means that we can't continue until we have read the number of
			 * requested bytes */
			if (transport_wait_for_read(transport) < 0)
			{
				DEBUG_WARN("%s: error when selecting for read\n", __FUNCTION__);
				return -1;
			}

			continue;
		}

#ifdef HAVE_VALGRIND_MEMCHECK_H
		VALGRIND_MAKE_MEM_DEFINED(data + read, bytes - read);
#endif
		read += status;
	}

	return read;
}


/**
 * @brief Tries to read toRead bytes from the specified transport
 *
 * Try to read toRead bytes from the transport to the stream.
 * In case it was not possible to read toRead bytes 0 is returned. The stream is always advanced by the
 * number of bytes read.
 *
 * The function assumes that the stream has enough capacity to hold the data.
 *
 * @param[in] transport rdpTransport
 * @param[in] s wStream
 * @param[in] toRead number of bytes to read
 * @return < 0 on error; 0 if not enough data is available (non blocking mode); 1 toRead bytes read
 */
static int transport_read_layer_bytes(rdpTransport* transport, wStream* s, unsigned int toRead)
{
	int status;
	status = transport_read_layer(transport, Stream_Pointer(s), toRead);

	if (status <= 0)
		return status;

	Stream_Seek(s, status);
	return status == toRead ? 1 : 0;
}

/**
 * @brief Try to read a complete PDU (NLA, fast-path or tpkt) from the underlying transport.
 *
 * If possible a complete PDU is read, in case of non blocking transport this might not succeed.
 * Except in case of an error the passed stream will point to the last byte read (correct
 * position). When the pdu read is completed the stream is sealed and the pointer set to 0
 *
 * @param[in] transport rdpTransport
 * @param[in] s wStream
 * @return < 0 on error; 0 if not enough data is available (non blocking mode); > 0 number of
 * bytes of the *complete* pdu read
 */
int transport_read_pdu(rdpTransport* transport, wStream* s)
{
	int status;
	int position;
	int pduLength;
	BYTE* header;
	position = 0;
	pduLength = 0;

	if (!transport)
		return -1;

	if (!s)
		return -1;

	position = Stream_GetPosition(s);
	/* Make sure there is enough space for the longest header within the stream */
	Stream_EnsureCapacity(s, 4);

	/* Make sure at least two bytes are read for futher processing */
	if (position < 2 && (status = transport_read_layer_bytes(transport, s, 2 - position)) != 1)
	{
		/* No data available at the moment */
		return status;
	}

	header = Stream_Buffer(s);

	if (transport->NlaMode)
	{
		/*
		 * In case NlaMode is set TSRequest package(s) are expected
		 * 0x30 = DER encoded data with these bits set:
		 * bit 6 P/C constructed
		 * bit 5 tag number - sequence
		 */
		if (header[0] == 0x30)
		{
			/* TSRequest (NLA) */
			if (header[1] & 0x80)
			{
				if ((header[1] & ~(0x80)) == 1)
				{
					if ((status = transport_read_layer_bytes(transport, s, 1)) != 1)
						return status;

					pduLength = header[2];
					pduLength += 3;
				}
				else if ((header[1] & ~(0x80)) == 2)
				{
					if ((status = transport_read_layer_bytes(transport, s, 2)) != 1)
						return status;

					pduLength = (header[2] << 8) | header[3];
					pduLength += 4;
				}
				else
				{
					DEBUG_WARN("Error reading TSRequest!\n");
					return -1;
				}
			}
			else
			{
				pduLength = header[1];
				pduLength += 2;
			}
		}
	}
	else
	{
		if (header[0] == 0x03)
		{
			/* TPKT header */
			if ((status = transport_read_layer_bytes(transport, s, 2)) != 1)
				return status;

			pduLength = (header[2] << 8) | header[3];

			/* min and max values according to ITU-T Rec. T.123 (01/2007) section 8 */
			if (pduLength < 7 || pduLength > 0xFFFF)
			{
				DEBUG_WARN("%s: tpkt - invalid pduLength: %d\n", __FUNCTION__, pduLength);
				return -1;
			}
		}
		else
		{
			/* Fast-Path Header */
			if (header[1] & 0x80)
			{
				if ((status = transport_read_layer_bytes(transport, s, 1)) != 1)
					return status;

				pduLength = ((header[1] & 0x7F) << 8) | header[2];
			}
			else
				pduLength = header[1];

			/*
			 * fast-path has 7 bits for length so the maximum size, including headers is 0x8000
			 * The theoretical minimum fast-path PDU consists only of two header bytes plus one
			 * byte for data (e.g. fast-path input synchronize pdu)
			 */
			if (pduLength < 3 || pduLength > 0x8000)
			{
				DEBUG_WARN("%s: fast path - invalid pduLength: %d\n", __FUNCTION__, pduLength);
				return -1;
			}
		}
	}

	Stream_EnsureCapacity(s, Stream_GetPosition(s) + pduLength);
	status = transport_read_layer_bytes(transport, s, pduLength - Stream_GetPosition(s));

	if (status != 1)
		return status;

#ifdef WITH_DEBUG_TRANSPORT

	/* dump when whole PDU is read */
	if (Stream_GetPosition(s) >= pduLength)
	{
		DEBUG_WARN("Local < Remote\n");
		winpr_HexDump(TAG, WLOG_DEBUG, Stream_Buffer(s), pduLength);
	}

#endif

	if (Stream_GetPosition(s) >= pduLength)
		WLog_Packet(transport->log, WLOG_TRACE, Stream_Buffer(s), pduLength, WLOG_PACKET_INBOUND);

	Stream_SealLength(s);
	Stream_SetPosition(s, 0);
	return Stream_Length(s);
}

BOOL transport_bio_buffered_drain(BIO* bio);

int transport_write(rdpTransport* transport, wStream* s)
{
	int length;
	int status = -1;
	EnterCriticalSection(&(transport->WriteLock));
	length = Stream_GetPosition(s);
	Stream_SetPosition(s, 0);
#ifdef WITH_DEBUG_TRANSPORT

	if (length > 0)
	{
		DEBUG_WARN("Local > Remote\n");
		winpr_HexDump(TAG, WLOG_DEBUG, Stream_Buffer(s), length);
	}

#endif

	if (length > 0)
	{
		WLog_Packet(transport->log, WLOG_TRACE, Stream_Buffer(s), length, WLOG_PACKET_OUTBOUND);
	}

	while (length > 0)
	{
		status = BIO_write(transport->frontBio, Stream_Pointer(s), length);

		if (status <= 0)
		{
			/* the buffered BIO that is at the end of the chain always says OK for writing,
			 * so a retry means that for any reason we need to read. The most probable
			 * is a SSL or TSG BIO in the chain.
			 */
			if (!BIO_should_retry(transport->frontBio))
				return status;

			/* non-blocking can live with blocked IOs */
			if (!transport->blocking)
				return status;

			if (transport_wait_for_write(transport) < 0)
			{
				DEBUG_WARN("%s: error when selecting for write\n", __FUNCTION__);
				return -1;
			}

			continue;
		}

		if (transport->blocking || transport->settings->WaitForOutputBufferFlush)
		{
			/* blocking transport, we must ensure the write buffer is really empty */
			rdpTcp* out = transport->TcpOut;

			while (out->writeBlocked)
			{
				if (transport_wait_for_write(transport) < 0)
				{
					DEBUG_WARN("%s: error when selecting for write\n", __FUNCTION__);
					return -1;
				}

				if (!transport_bio_buffered_drain(out->bufferedBio))
				{
					DEBUG_WARN("%s: error when draining outputBuffer\n", __FUNCTION__);
					return -1;
				}
			}
		}

		length -= status;
		Stream_Seek(s, status);
	}

	if (status < 0)
	{
		/* A write error indicates that the peer has dropped the connection */
		transport->layer = TRANSPORT_LAYER_CLOSED;
	}

	if (s->pool)
		Stream_Release(s);

	LeaveCriticalSection(&(transport->WriteLock));
	return status;
}

void transport_get_fds(rdpTransport* transport, void** rfds, int* rcount)
{
	void* pfd;
#ifdef _WIN32
	rfds[*rcount] = transport->TcpIn->event;
	(*rcount)++;

	if (transport->SplitInputOutput)
	{
		rfds[*rcount] = transport->TcpOut->event;
		(*rcount)++;
	}

#else
	rfds[*rcount] = (void*)(long)(transport->TcpIn->sockfd);
	(*rcount)++;

	if (transport->SplitInputOutput)
	{
		rfds[*rcount] = (void*)(long)(transport->TcpOut->sockfd);
		(*rcount)++;
	}

#endif
	pfd = GetEventWaitObject(transport->ReceiveEvent);

	if (pfd)
	{
		rfds[*rcount] = pfd;
		(*rcount)++;
	}

	if (transport->GatewayEvent)
	{
		pfd = GetEventWaitObject(transport->GatewayEvent);

		if (pfd)
		{
			rfds[*rcount] = pfd;
			(*rcount)++;
		}
	}
}

void transport_get_read_handles(rdpTransport* transport, HANDLE* events, DWORD* count)
{
	events[*count] = tcp_get_event_handle(transport->TcpIn);
	(*count)++;

	if (transport->SplitInputOutput)
	{
		events[*count] = tcp_get_event_handle(transport->TcpOut);
		(*count)++;
	}

	if (transport->ReceiveEvent)
	{
		events[*count] = transport->ReceiveEvent;
		(*count)++;
	}

	if (transport->GatewayEvent)
	{
		events[*count] = transport->GatewayEvent;
		(*count)++;
	}
}

BOOL tranport_is_write_blocked(rdpTransport* transport)
{
	if (transport->TcpIn->writeBlocked)
		return TRUE;

	return transport->SplitInputOutput &&
		   transport->TcpOut &&
		   transport->TcpOut->writeBlocked;
}

int tranport_drain_output_buffer(rdpTransport* transport)
{
	BOOL ret = FALSE;

	/* First try to send some accumulated bytes in the send buffer */
	if (transport->TcpIn->writeBlocked)
	{
		if (!transport_bio_buffered_drain(transport->TcpIn->bufferedBio))
			return -1;

		ret |= transport->TcpIn->writeBlocked;
	}

	if (transport->SplitInputOutput && transport->TcpOut && transport->TcpOut->writeBlocked)
	{
		if (!transport_bio_buffered_drain(transport->TcpOut->bufferedBio))
			return -1;

		ret |= transport->TcpOut->writeBlocked;
	}

	return ret;
}

int transport_check_fds(rdpTransport* transport)
{
	int status;
	int recv_status;
	wStream* received;

	if (!transport)
		return -1;

#ifdef _WIN32
	WSAResetEvent(transport->TcpIn->event);
#endif
	ResetEvent(transport->ReceiveEvent);

	/**
	 * Loop through and read all available PDUs.  Since multiple
	 * PDUs can exist, it's important to deliver them all before
	 * returning.  Otherwise we run the risk of having a thread
	 * wait for a socket to get signaled that data is available
	 * (which may never happen).
	 */
	for (;;)
	{
		/**
		 * Note: transport_read_pdu tries to read one PDU from
		 * the transport layer.
		 * The ReceiveBuffer might have a position > 0 in case of a non blocking
		 * transport. If transport_read_pdu returns 0 the pdu couldn't be read at
		 * this point.
		 * Note that transport->ReceiveBuffer is replaced after each iteration
		 * of this loop with a fresh stream instance from a pool.
		 */
		if ((status = transport_read_pdu(transport, transport->ReceiveBuffer)) <= 0)
		{
			return status;
		}

		received = transport->ReceiveBuffer;
		transport->ReceiveBuffer = StreamPool_Take(transport->ReceivePool, 0);
		/**
		 * status:
		 * 	-1: error
		 * 	 0: success
		 * 	 1: redirection
		 */
		recv_status = transport->ReceiveCallback(transport, received, transport->ReceiveExtra);
		Stream_Release(received);

		/* session redirection or activation */
		if (recv_status == 1 || recv_status == 2)
		{
			return recv_status;
		}
<<<<<<< HEAD
=======

		Stream_Release(received);
>>>>>>> 19bbab30

		if (recv_status < 0)
			return -1;
	}

	return 0;
}

BOOL transport_set_blocking_mode(rdpTransport* transport, BOOL blocking)
{
	BOOL status;
	status = TRUE;
	transport->blocking = blocking;

	if (transport->SplitInputOutput)
	{
		status &= tcp_set_blocking_mode(transport->TcpIn, blocking);
		status &= tcp_set_blocking_mode(transport->TcpOut, blocking);
	}
	else
	{
		status &= tcp_set_blocking_mode(transport->TcpIn, blocking);
	}

	if (transport->layer == TRANSPORT_LAYER_TSG || transport->layer == TRANSPORT_LAYER_TSG_TLS)
	{
		tsg_set_blocking_mode(transport->tsg, blocking);
	}

	return status;
}

void transport_set_gateway_enabled(rdpTransport* transport, BOOL GatewayEnabled)
{
	transport->GatewayEnabled = GatewayEnabled;
}

void transport_set_nla_mode(rdpTransport* transport, BOOL NlaMode)
{
	transport->NlaMode = NlaMode;
}

static void* transport_client_thread(void* arg)
{
	DWORD status;
	DWORD nCount;
	HANDLE handles[8];
	freerdp* instance;
	rdpContext* context;
	rdpTransport* transport;
	transport = (rdpTransport*) arg;
	assert(NULL != transport);
	assert(NULL != transport->settings);
	instance = (freerdp*) transport->settings->instance;
	assert(NULL != instance);
	context = instance->context;
	assert(NULL != instance->context);
	WLog_Print(transport->log, WLOG_DEBUG, "Starting transport thread");
	nCount = 0;
	handles[nCount++] = transport->stopEvent;
	handles[nCount++] = transport->connectedEvent;
	status = WaitForMultipleObjects(nCount, handles, FALSE, INFINITE);

	if (WaitForSingleObject(transport->stopEvent, 0) == WAIT_OBJECT_0)
	{
		WLog_Print(transport->log, WLOG_DEBUG, "Terminating transport thread");
		ExitThread(0);
		return NULL;
	}

	WLog_Print(transport->log, WLOG_DEBUG, "Asynchronous transport activated");

	while (1)
	{
		nCount = 0;
		handles[nCount++] = transport->stopEvent;
		transport_get_read_handles(transport, (HANDLE*) &handles, &nCount);
		status = WaitForMultipleObjects(nCount, handles, FALSE, INFINITE);

		if (transport->layer == TRANSPORT_LAYER_CLOSED)
		{
			rdpRdp* rdp = (rdpRdp*) transport->rdp;
			rdp_set_error_info(rdp, ERRINFO_PEER_DISCONNECTED);
			break;
		}
		else if (status != WAIT_TIMEOUT)
		{
			if (WaitForSingleObject(transport->stopEvent, 0) == WAIT_OBJECT_0)
				break;

			if (!freerdp_check_fds(instance))
			{
			}
		}
	}

	WLog_Print(transport->log, WLOG_DEBUG, "Terminating transport thread");
	ExitThread(0);
	return NULL;
}

rdpTransport* transport_new(rdpSettings* settings)
{
	rdpTransport* transport;
	transport = (rdpTransport*)calloc(1, sizeof(rdpTransport));

	if (!transport)
		return NULL;

	WLog_Init();
	transport->log = WLog_Get("com.freerdp.core.transport");

	if (!transport->log)
		goto out_free;

	transport->TcpIn = tcp_new(settings);

	if (!transport->TcpIn)
		goto out_free;

	transport->settings = settings;
	/* a small 0.1ms delay when transport is blocking. */
	transport->SleepInterval = 100;
	transport->ReceivePool = StreamPool_New(TRUE, BUFFER_SIZE);

	if (!transport->ReceivePool)
		goto out_free_tcpin;

	/* receive buffer for non-blocking read. */
	transport->ReceiveBuffer = StreamPool_Take(transport->ReceivePool, 0);

	if (!transport->ReceiveBuffer)
		goto out_free_receivepool;

	transport->ReceiveEvent = CreateEvent(NULL, TRUE, FALSE, NULL);

	if (!transport->ReceiveEvent || transport->ReceiveEvent == INVALID_HANDLE_VALUE)
		goto out_free_receivebuffer;

	transport->connectedEvent = CreateEvent(NULL, TRUE, FALSE, NULL);

	if (!transport->connectedEvent || transport->connectedEvent == INVALID_HANDLE_VALUE)
		goto out_free_receiveEvent;

	transport->blocking = TRUE;
	transport->GatewayEnabled = FALSE;
	transport->layer = TRANSPORT_LAYER_TCP;

	if (!InitializeCriticalSectionAndSpinCount(&(transport->ReadLock), 4000))
		goto out_free_connectedEvent;

	if (!InitializeCriticalSectionAndSpinCount(&(transport->WriteLock), 4000))
		goto out_free_readlock;

	return transport;
out_free_readlock:
	DeleteCriticalSection(&(transport->ReadLock));
out_free_connectedEvent:
	CloseHandle(transport->connectedEvent);
out_free_receiveEvent:
	CloseHandle(transport->ReceiveEvent);
out_free_receivebuffer:
	StreamPool_Return(transport->ReceivePool, transport->ReceiveBuffer);
out_free_receivepool:
	StreamPool_Free(transport->ReceivePool);
out_free_tcpin:
	tcp_free(transport->TcpIn);
out_free:
	free(transport);
	return NULL;
}

void transport_free(rdpTransport* transport)
{
	if (!transport)
		return;

	transport_stop(transport);

	if (transport->ReceiveBuffer)
		Stream_Release(transport->ReceiveBuffer);

	StreamPool_Free(transport->ReceivePool);
	CloseHandle(transport->ReceiveEvent);
	CloseHandle(transport->connectedEvent);

	if (transport->TlsIn)
		tls_free(transport->TlsIn);

	if (transport->TlsOut != transport->TlsIn)
		tls_free(transport->TlsOut);

	transport->TlsIn = NULL;
	transport->TlsOut = NULL;

	if (transport->TcpIn)
		tcp_free(transport->TcpIn);

	if (transport->TcpOut != transport->TcpIn)
		tcp_free(transport->TcpOut);

	transport->TcpIn = NULL;
	transport->TcpOut = NULL;
	tsg_free(transport->tsg);
	transport->tsg = NULL;
	DeleteCriticalSection(&(transport->ReadLock));
	DeleteCriticalSection(&(transport->WriteLock));
	free(transport);
}<|MERGE_RESOLUTION|>--- conflicted
+++ resolved
@@ -1048,11 +1048,6 @@
 		{
 			return recv_status;
 		}
-<<<<<<< HEAD
-=======
-
-		Stream_Release(received);
->>>>>>> 19bbab30
 
 		if (recv_status < 0)
 			return -1;
