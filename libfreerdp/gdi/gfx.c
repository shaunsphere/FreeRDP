--- conflicted
+++ resolved
@@ -68,11 +68,7 @@
 		if (!freerdp_client_codecs_reset(surface->codecs, FREERDP_CODEC_ALL,
 						 surface->width, surface->height))
 		{
-<<<<<<< HEAD
-			free (surface);
-=======
 			free (pSurfaceIds);
->>>>>>> 1bd0759e
 			return ERROR_INTERNAL_ERROR;
 		}
 
