--- conflicted
+++ resolved
@@ -920,16 +920,7 @@
 		{
 			float rate = ((float) cnt) / ((float) size) * 100.0f;
 			printf("Progressive RemoteFX decompression failure\n");
-<<<<<<< HEAD
 			printf("Actual, Expected (%d/%d = %.3f%%):\n", cnt, size, rate);
-=======
-
-			printf("Actual, Expected (offset: %d diff: %d/%d = %.3f%%):\n",
-					cmp, cnt, size, rate);
-
-			winpr_HexDump(__FILE__, WLOG_ERROR, &g_DstData[cmp], 16);
-			winpr_HexDump(__FILE__, WLOG_ERROR, &bitmaps[pass].buffer[cmp], 16);
->>>>>>> 19bbab30
 		}
 
 		//WLog_Image(progressive->log, WLOG_TRACE, g_DstData, g_Width, g_Height, 32);
