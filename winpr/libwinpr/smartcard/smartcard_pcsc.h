/**
 * WinPR: Windows Portable Runtime
 * Smart Card API
 *
 * Copyright 2014 Marc-Andre Moreau <marcandre.moreau@gmail.com>
 *
 * Licensed under the Apache License, Version 2.0 (the "License");
 * you may not use this file except in compliance with the License.
 * You may obtain a copy of the License at
 *
 *     http://www.apache.org/licenses/LICENSE-2.0
 *
 * Unless required by applicable law or agreed to in writing, software
 * distributed under the License is distributed on an "AS IS" BASIS,
 * WITHOUT WARRANTIES OR CONDITIONS OF ANY KIND, either express or implied.
 * See the License for the specific language governing permissions and
 * limitations under the License.
 */

#ifndef WINPR_SMARTCARD_PCSC_PRIVATE_H
#define WINPR_SMARTCARD_PCSC_PRIVATE_H

#ifndef _WIN32

#include <winpr/platform.h>
#include <winpr/smartcard.h>

#define PCSC_SCARD_UNKNOWN		0x0001
#define PCSC_SCARD_ABSENT		0x0002
#define PCSC_SCARD_PRESENT		0x0004
#define PCSC_SCARD_SWALLOWED		0x0008
#define PCSC_SCARD_POWERED		0x0010
#define PCSC_SCARD_NEGOTIABLE		0x0020
#define PCSC_SCARD_SPECIFIC		0x0040

#define PCSC_SCARD_PROTOCOL_RAW		0x00000004
#define PCSC_SCARD_PROTOCOL_T15		0x00000008

#define PCSC_MAX_BUFFER_SIZE		264
#define PCSC_MAX_BUFFER_SIZE_EXTENDED	(4 + 3 + (1 << 16) + 3 + 2)

<<<<<<< HEAD
=======
#define PCSC_MAX_ATR_SIZE		33

typedef struct
{
	LPCSTR szReader;
	LPVOID pvUserData;
	DWORD dwCurrentState;
	DWORD dwEventState;
	DWORD cbAtr;
	BYTE rgbAtr[PCSC_MAX_ATR_SIZE]; /* WinSCard: 36, PCSC: 33 */
}
PCSC_SCARD_READERSTATE;

>>>>>>> 237eb614
struct _PCSCFunctionTable
{
	LONG (* pfnSCardEstablishContext)(DWORD dwScope, LPCVOID pvReserved1, LPCVOID pvReserved2, LPSCARDCONTEXT phContext);
	LONG (* pfnSCardReleaseContext)(SCARDCONTEXT hContext);
	LONG (* pfnSCardIsValidContext)(SCARDCONTEXT hContext);
	LONG (* pfnSCardConnect)(SCARDCONTEXT hContext,
			LPCSTR szReader, DWORD dwShareMode, DWORD dwPreferredProtocols,
			LPSCARDHANDLE phCard, LPDWORD pdwActiveProtocol);
	LONG (* pfnSCardReconnect)(SCARDHANDLE hCard,
			DWORD dwShareMode, DWORD dwPreferredProtocols,
			DWORD dwInitialization, LPDWORD pdwActiveProtocol);
	LONG (* pfnSCardDisconnect)(SCARDHANDLE hCard, DWORD dwDisposition);
	LONG (* pfnSCardBeginTransaction)(SCARDHANDLE hCard);
	LONG (* pfnSCardEndTransaction)(SCARDHANDLE hCard, DWORD dwDisposition);
	LONG (* pfnSCardStatus)(SCARDHANDLE hCard,
			LPSTR mszReaderName, LPDWORD pcchReaderLen, LPDWORD pdwState,
			LPDWORD pdwProtocol, LPBYTE pbAtr, LPDWORD pcbAtrLen);
	LONG (* pfnSCardGetStatusChange)(SCARDCONTEXT hContext,
			DWORD dwTimeout, PCSC_SCARD_READERSTATE* rgReaderStates, DWORD cReaders);
	LONG (* pfnSCardControl)(SCARDHANDLE hCard,
			DWORD dwControlCode, LPCVOID pbSendBuffer, DWORD cbSendLength,
			LPVOID pbRecvBuffer, DWORD cbRecvLength, LPDWORD lpBytesReturned);
	LONG (* pfnSCardTransmit)(SCARDHANDLE hCard,
			const SCARD_IO_REQUEST* pioSendPci, LPCBYTE pbSendBuffer, DWORD cbSendLength,
			SCARD_IO_REQUEST* pioRecvPci, LPBYTE pbRecvBuffer, LPDWORD pcbRecvLength);
	LONG (* pfnSCardListReaderGroups)(SCARDCONTEXT hContext, LPSTR mszGroups, LPDWORD pcchGroups);
	LONG (* pfnSCardListReaders)(SCARDCONTEXT hContext,
			LPCSTR mszGroups, LPSTR mszReaders, LPDWORD pcchReaders);
	LONG (* pfnSCardFreeMemory)(SCARDCONTEXT hContext, LPCVOID pvMem);
	LONG (* pfnSCardCancel)(SCARDCONTEXT hContext);
	LONG (* pfnSCardGetAttrib)(SCARDHANDLE hCard, DWORD dwAttrId, LPBYTE pbAttr, LPDWORD pcbAttrLen);
	LONG (* pfnSCardSetAttrib)(SCARDHANDLE hCard, DWORD dwAttrId, LPCBYTE pbAttr, DWORD cbAttrLen);
};
typedef struct _PCSCFunctionTable PCSCFunctionTable;

int PCSC_InitializeSCardApi(void);
PSCardApiFunctionTable PCSC_GetSCardApiFunctionTable(void);

#endif

#endif /* WINPR_SMARTCARD_PCSC_PRIVATE_H */<|MERGE_RESOLUTION|>--- conflicted
+++ resolved
@@ -39,8 +39,6 @@
 #define PCSC_MAX_BUFFER_SIZE		264
 #define PCSC_MAX_BUFFER_SIZE_EXTENDED	(4 + 3 + (1 << 16) + 3 + 2)
 
-<<<<<<< HEAD
-=======
 #define PCSC_MAX_ATR_SIZE		33
 
 typedef struct
@@ -54,7 +52,6 @@
 }
 PCSC_SCARD_READERSTATE;
 
->>>>>>> 237eb614
 struct _PCSCFunctionTable
 {
 	LONG (* pfnSCardEstablishContext)(DWORD dwScope, LPCVOID pvReserved1, LPCVOID pvReserved2, LPSCARDCONTEXT phContext);
