--- conflicted
+++ resolved
@@ -201,8 +201,6 @@
 	return CreateFileDescriptorEventW(lpEventAttributes, bManualReset, bInitialState, FileDescriptor);
 }
 
-<<<<<<< HEAD
-=======
 /**
  * Returns an event based on the handle returned by GetEventWaitObject()
  */
@@ -220,7 +218,6 @@
 #endif
 }
 
->>>>>>> d51905ec
 /*
  * Returns inner file descriptor for usage with select()
  * This file descriptor is not usable on Windows
@@ -265,4 +262,4 @@
 #else
 	return hEvent;
 #endif
-}+}
